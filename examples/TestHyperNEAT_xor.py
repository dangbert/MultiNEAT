--- conflicted
+++ resolved
@@ -11,16 +11,9 @@
 import multiprocessing as mpc
 
 # the simple 2D substrate with 3 input points, 2 hidden and 1 output for XOR
-<<<<<<< HEAD
-substrate = NEAT.Substrate([(-1, -1), (-1, 1), (-1, 0)],
-                           [(0, -1), 
-			    #(0, -0.5), 
-                            #(0, 0.5), 
-                            (0, 1)],
-=======
+
 substrate = NEAT.Substrate([(-1, -1), (-1, 0), (-1, 1)],
                            [(0, -1), (0, 0), (0, 1)],
->>>>>>> 71c798f4
                            [(1, 0)])
 
 substrate.m_allow_input_hidden_links = False
@@ -36,12 +29,8 @@
 substrate.m_allow_input_hidden_links = True
 substrate.m_allow_input_output_links = False
 substrate.m_allow_hidden_output_links = True
-<<<<<<< HEAD
-substrate.m_allow_hidden_hidden_links = True
+substrate.m_allow_hidden_hidden_links = False
 
-=======
-substrate.m_allow_hidden_hidden_links = False
->>>>>>> 71c798f4
 # let's set the activation functions
 substrate.m_hidden_nodes_activation = NEAT.ActivationFunction.UNSIGNED_SIGMOID
 substrate.m_output_nodes_activation = NEAT.ActivationFunction.UNSIGNED_SIGMOID
@@ -160,11 +149,7 @@
 
     pop = NEAT.Population(g, params, True, 1.0)
 
-<<<<<<< HEAD
-    for generation in range(5000):
-=======
     for generation in range(2000):
->>>>>>> 71c798f4
         genome_list = NEAT.GetGenomeList(pop)
     #    fitnesses = NEAT.EvaluateGenomeList_Parallel(genome_list, evaluate)
         fitnesses = NEAT.EvaluateGenomeList_Serial(genome_list, evaluate, display=False)
