#!/usr/bin/python
from __future__ import division
import os
import sys
sys.path.append("/root")
sys.path.append("/home/peter")
sys.path.append("/home/peter/Desktop")
sys.path.append("/home/peter/Desktop/projects")
sys.path.append("/home/peter/Desktop/work")
sys.path.append("/home/peter/code/projects")
sys.path.append("/home/peter/code/work")
sys.path.append("/home/peter/code/common")
import time
import random as rnd
import commands as comm
import cv2
import numpy as np
import scipy as sp
import matplotlib as mpl
import matplotlib.pyplot as plt
import cPickle as pickle
import math
import MultiNEAT as NEAT

import pygame
from pygame.locals import *
from pygame.color import *

import pymunk as pm
from pymunk import Vec2d
from pymunk.pygame_util import draw_space, from_pygame

collision_type_wall = 0
collision_type_nn = 1
collision_type_ball = 2
collision_type_floor = 3

class NN_agent:
    def __init__(self, space, brain, start_x):
        self.startpos = (start_x, 80)
        self.radius = 20
        self.mass = 50000
        
        self.inertia = pm.moment_for_circle(self.mass, 0, self.radius, (0,0))
        self.body = pm.Body(self.mass, self.inertia)
        self.shape = pm.Circle(self.body, self.radius)
        self.shape.collision_type = collision_type_nn
        self.shape.elasticity = 1.0
        self.body.position = self.startpos
        
        space.add(self.body, self.shape)
        
        self.body.velocity_limit = 1500
        
        self.body.velocity = (230, 0)
        self.force = (0,0)
        
        self.brain = brain
        self.in_air = False
        
    def touch_floor(self, space, arbiter):
        self.in_air = False
        return True
    def leave_floor(self, space, arbiter):
        self.in_air = True
        return True
    
    def jump(self):
        if not self.in_air:
            cur_vel = self.body.velocity
            self.body.velocity = (cur_vel[0], 300)
            
    def move(self, x):
        if not self.in_air:
            #self.body.force = (x, 0)
            self.body.velocity = (x, self.body.velocity[1])
            
    def interact(self, ball):
        """
        inputs: x - ball_x, log(ball_y), log(y), ball_vx, ball_vy, in_air, 1
        output: x velocity [-1 .. 1]*const, jump (if > 0.5 )
        """
        inputs = [(self.body.position[0] - ball.body.position[0])/300, 
#                  math.log(ball.body.position[1]), 
                  math.log(self.body.position[1]),
                  ball.body.velocity[0] / 300, 
                  ball.body.velocity[1] / 300,
                  self.in_air,
                  1.0
                  ]
        
        self.brain.Input(inputs)
        self.brain.Activate()
        outputs = self.brain.Output()
        
        self.move(outputs[0] * 500)
        if outputs[1] > 0.5:
            self.jump()


class Ball:
    def __init__(self, space, start_x, start_vx):
        self.mass = 1500
        self.radius = 30
        self.inertia = pm.moment_for_circle(self.mass, 0, self.radius, (0,0))
        self.body = pm.Body(self.mass, self.inertia)
        self.shape = pm.Circle(self.body, self.radius)
        self.shape.collision_type = collision_type_ball
        self.shape.elasticity = 1.0
        self.shape.friction = 0.0
        self.body.position = (start_x, 450)
        space.add(self.body, self.shape)
        self.body.velocity = (start_vx, 0)
        self.body.velocity_limit = 500
        self.in_air = True
        
    def touch_floor(self, space, arbiter):
        self.in_air = False
        return True
    
    def leave_floor(self, space, arbiter):
        self.in_air = True
        return True


screen_size_x, screen_size_y = 600, 600
max_timesteps = 15000

def flipy(y):
    """Small hack to convert chipmunk physics to pygame coordinates"""
    return -y+screen_size_y


def evaluate(genome, space, screen, fast_mode, start_x, start_vx, bot_startx):
    # Setup the environment
    clock = pygame.time.Clock()

    # The agents - the brain and the ball
    net = NEAT.NeuralNetwork()
    genome.BuildPhenotype(net)

    
    agent = NN_agent(space, net, bot_startx)
    ball = Ball(space, start_x, start_vx)
    
    space.add_collision_handler(collision_type_nn,   collision_type_floor, 
                                agent.touch_floor, None, None, agent.leave_floor)
    space.add_collision_handler(collision_type_ball, collision_type_floor, 
                                ball.touch_floor,  None, None, ball.leave_floor)

    tstep = 0
    avg_ball_height = 0
    while tstep < max_timesteps:
        tstep += 1
        for event in pygame.event.get():
            if event.type == QUIT:
                exit()
            elif event.type == KEYDOWN and event.key == K_ESCAPE:
                exit()
            elif event.type == KEYDOWN and event.key == K_f:
                fast_mode = not fast_mode
            elif event.type == KEYDOWN and event.key == K_LEFT and not fast_mode:
                ball.body.velocity = (ball.body.velocity[0] - 200, ball.body.velocity[1]) 
            elif event.type == KEYDOWN and event.key == K_RIGHT and not fast_mode:
                ball.body.velocity = (ball.body.velocity[0] + 200, ball.body.velocity[1]) 
            elif event.type == KEYDOWN and event.key == K_UP and not fast_mode:
                ball.body.velocity = (ball.body.velocity[0], ball.body.velocity[1] + 200) 

        ### Update physics
        dt = 1.0/50.0
        space.step(dt)
        
        # The NN interacts with the world on each 20 timesteps
        if (tstep % 20) == 0:
            agent.interact(ball)
        avg_ball_height += ball.body.position[1]
            
        # stopping conditions
        if not ball.in_air:
            break
        #if abs(agent.body.velocity[0]) < 50: # never stop on one place!
        #    break
                    
        if not fast_mode:
            # draw the phenotype
            img = np.zeros((250, 250, 3), dtype=np.uint8)
            img += 10
            NEAT.DrawPhenotype(img, (0, 0, 250, 250), net )
            cv2.imshow("current best", img)
            cv2.waitKey(1)
            
            ## Draw stuff
            screen.fill(THECOLORS["black"])
            
            ### Draw stuff
            draw_space(screen, space)
            
            ### Flip screen
            pygame.display.flip()
            clock.tick(50)
        
    fitness = tstep #+ avg_ball_height/tstep
    if ball.body.position[1] < 0:
        fitness = 0
    
    # remove objects from space
    space.remove(agent.shape, agent.body)
    space.remove(ball.shape, ball.body)
#    print 'Genome ID:', genome.GetID(), 'Fitness:', tstep
    # the fitness is the number of ticks passed
    return fitness, fast_mode


def main():
    pygame.init()
    screen = pygame.display.set_mode((600, 600))
    pygame.display.set_caption("NEAT volleyball")
    

    ### Physics stuff
    space = pm.Space()
    space.gravity = Vec2d(0.0, -500.0)
    
    # walls - the left-top-right walls
    body = pm.Body()
    walls= [pm.Segment(body, (50, 50), (50, 1550), 10)
                ,pm.Segment(body, (50, 1550), (560, 1550), 10)
                ,pm.Segment(body, (560, 1550), (560, 50), 10)
                ]
    
    floor = pm.Segment(body, (50, 50), (560, 50), 10)
    floor.friction = 1.0
    floor.elasticity = 0.0
    floor.collision_type = collision_type_floor
    
    for s in walls:
        s.friction = 0
        s.elasticity = 0.99
        s.collision_type = collision_type_wall
    space.add(walls)
    space.add(floor)
    
    
    
    params = NEAT.Parameters()
<<<<<<< HEAD
    params.PopulationSize = 10000
=======
    params.PopulationSize = 1000
>>>>>>> ebd53bd7
    params.DynamicCompatibility = True
    params.AllowClones = True
    params.CompatTreshold = 5.0
    params.CompatTresholdModifier = 0.3
    params.YoungAgeTreshold = 15
    params.SpeciesMaxStagnation = 100
    params.OldAgeTreshold = 35
    params.MinSpecies = 5
    params.MaxSpecies = 250
    params.RouletteWheelSelection = True
    params.RecurrentProb = 0.25
    params.OverallMutationRate = 0.33
    params.MutateWeightsProb = 0.90
    params.WeightMutationMaxPower = 1.0
    params.WeightReplacementMaxPower = 5.0
    params.MutateWeightsSevereProb = 0.5
    params.WeightMutationRate = 0.75
    params.MaxWeight = 20
    params.MutateAddNeuronProb = 0.01
    params.MutateAddLinkProb = 0.05
    params.MutateRemLinkProb = 0.00
    
    rng = NEAT.RNG()
    rng.TimeSeed()
    #rng.Seed(0)
    g = NEAT.Genome(0, 6, 0, 2, False, NEAT.ActivationFunction.TANH, NEAT.ActivationFunction.UNSIGNED_SIGMOID, 0, params)
    pop = NEAT.Population(g, params, True, 1.0)
    
    best_genome_ever = None
    fast_mode = False
    for generation in range(1000):
        print "Generation:", generation
        
        now = time.time()
        genome_list = []
        for s in pop.Species:
            for i in s.Individuals:
                genome_list.append(i)
        
        print 'All individuals:', len(genome_list) 
                
        for i, g in enumerate(genome_list):
            total_fitness = 0
            for trial in range(20):
                f, fast_mode = evaluate(g, space, screen, fast_mode, rnd.randint(80, 400), rnd.randint(-200, 200), rnd.randint(80, 400))
                total_fitness += f
            g.SetFitness(total_fitness / 20)
        print 

        best = max([x.GetLeader().GetFitness() for x in pop.Species])
        print 'Best fitness:', best, 'Species:', len(pop.Species)

        
        # Draw the best genome's phenotype
        net = NEAT.NeuralNetwork()
        best_genome_ever = pop.Species[0].GetLeader()
        best_genome_ever.BuildPhenotype(net)
        img = np.zeros((250, 250, 3), dtype=np.uint8)
        img += 10
        NEAT.DrawPhenotype(img, (0, 0, 250, 250), net )
        cv2.imshow("current best", img)
        cv2.waitKey(1)
        
        if best >= 10000:
            break # evolution is complete if an individual keeps the ball up for that many timesteps
        #if pop.GetStagnation() > 500:
        #    break
        
        print "Evaluation took", time.time() - now, "seconds."
        print "Reproducing.."
        now = time.time()
        pop.Epoch()
        print "Reproduction took", time.time() - now, "seconds."
        
    # Show the best genome's performance forever
    pygame.display.set_caption("Best genome ever")
    while True:
        evaluate(best_genome_ever, space, screen, False, rnd.randint(80, 400), rnd.randint(-200, 200), rnd.randint(80, 400))

main()









<|MERGE_RESOLUTION|>--- conflicted
+++ resolved
@@ -243,11 +243,7 @@
     
     
     params = NEAT.Parameters()
-<<<<<<< HEAD
-    params.PopulationSize = 10000
-=======
     params.PopulationSize = 1000
->>>>>>> ebd53bd7
     params.DynamicCompatibility = True
     params.AllowClones = True
     params.CompatTreshold = 5.0
