#ifndef _PHENOTYPE_H
#define _PHENOTYPE_H

///////////////////////////////////////////////////////////////////////////////////////////
//    MultiNEAT - Python/C++ NeuroEvolution of Augmenting Topologies Library
//
//    Copyright (C) 2012 Peter Chervenski
//
//    This program is free software: you can redistribute it and/or modify
//    it under the terms of the GNU Lesser General Public License as published by
//    the Free Software Foundation, either version 3 of the License, or
//    (at your option) any later version.
//
//    This program is distributed in the hope that it will be useful,
//    but WITHOUT ANY WARRANTY; without even the implied warranty of
//    MERCHANTABILITY or FITNESS FOR A PARTICULAR PURPOSE.  See the
//    GNU General Public License for more details.
//
//    You should have received a copy of the GNU Lesser General Public License
//    along with this program.  If not, see < http://www.gnu.org/licenses/ >.
//
//    Contact info:
//
//    Peter Chervenski < spookey@abv.bg >
//    Shane Ryan < shane.mcdonald.ryan@gmail.com >
///////////////////////////////////////////////////////////////////////////////////////////

///////////////////////////////////////////////////////////////////////////////
// File:        Phenotype.h
// Description: Definition for the phenotype data structures.
///////////////////////////////////////////////////////////////////////////////

#ifdef USE_BOOST_PYTHON

#include <boost/python.hpp>
<<<<<<< HEAD
#include <boost/python/numpy.hpp>
=======

#include <boost/version.hpp>
#if BOOST_VERSION < 106500
    #include <boost/python/numeric.hpp>
#else
    #include <boost/python/numpy.hpp>
#endif

>>>>>>> 4d5f8853
#include <boost/python/tuple.hpp>
#include <math.h>
#include <cmath>

namespace py = boost::python;

#if BOOST_VERSION < 106500
    typedef typename py::numeric::array pyndarray;
#else
    typedef typename py::numpy::ndarray pyndarray;
#endif

#endif

#include <vector>
#include "Genes.h"

namespace NEAT
{

class Connection
{
public:
    int m_source_neuron_idx;       // index of source neuron
    int m_target_neuron_idx;       // index of target neuron
    double m_weight;                               // weight of the connection
    double m_signal;                               // weight * input signal

    bool m_recur_flag; // recurrence flag for displaying purposes
    // can be ignored

    // Hebbian learning parameters
    // Ignored in case there is no lifetime learning
    double m_hebb_rate;
    double m_hebb_pre_rate;

    // comparison operator (nessesary for boost::python)
    bool operator==(Connection const& other) const
    {
        if ((m_source_neuron_idx == other.m_source_neuron_idx) &&
            (m_target_neuron_idx == other.m_target_neuron_idx)) /*&&
            (m_weight == other.m_weight) &&
            (m_recur_flag == other.m_recur_flag))*/
            return true;
        else
            return false;
    }

};

class Neuron
{
public:
    double m_activesum;  // the synaptic input
    double m_activation; // the synaptic input passed through the activation function

    double m_a, m_b, m_timeconst, m_bias; // misc parameters
    double m_membrane_potential; // used in leaky integrator mode
    ActivationFunction m_activation_function_type;

    // displaying and stuff
    double m_x, m_y, m_z;
    double m_sx, m_sy, m_sz;
    std::vector<double> m_substrate_coords;
    double m_split_y;
    NeuronType m_type;

    // the sensitivity matrix of this neuron (for RTRL learning)
    std::vector< std::vector< double > > m_sensitivity_matrix;

    // comparison operator (nessesary for boost::python)
    bool operator==(Neuron const& other) const
    {
        if ((m_type == other.m_type) &&
            (m_split_y == other.m_split_y) &&
            (m_activation_function_type == other.m_activation_function_type)// &&
            //(this == other.this))
            )
            return true;
        else
            return false;
    }
};

class NeuralNetwork
{
    /////////////////////
    // RTRL variables
    double m_total_error;

    // Always the size of m_connections
    std::vector<double> m_total_weight_change;
    /////////////////////

    // returns the index if that connection exists or -1 otherwise
    int ConnectionExists(int a_to, int a_from);

public:

    unsigned int m_num_inputs, m_num_outputs;
    std::vector<Connection> m_connections; // array size - number of connections
    std::vector<Neuron>     m_neurons;

    NeuralNetwork(bool a_Minimal); // if given false, the constructor will create a standard XOR network topology.
    NeuralNetwork();

    void InitRTRLMatrix(); // initializes the sensitivity cube for RTRL learning.
    // assumes that neuron and connection data are already initialized

    void ActivateFast();          // assumes unsigned sigmoids everywhere.
    void Activate();              // any activation functions are supported
    void ActivateUseInternalBias(); // like Activate() but uses m_bias as well
    void ActivateLeaky(double step); // activates in leaky integrator mode

    void RTRL_update_gradients();
    void RTRL_update_error(double a_target);
    void RTRL_update_weights();   // performs the backprop step

    // Hebbian learning
    void Adapt(Parameters& a_Parameters);

    void Flush();     // clears all activations
    void FlushCube(); // clears the sensitivity cube

    void Input(std::vector<double>& a_Inputs);

#ifdef USE_BOOST_PYTHON

<<<<<<< HEAD
    void Input_python_list(const py::list& a_Inputs);
    void Input_numpy(const py::numpy::ndarray& a_Inputs);
=======
    void Input_python_list(py::list& a_Inputs);
    void Input_numpy(pyndarray& a_Inputs);
>>>>>>> 4d5f8853

#endif

    std::vector<double> Output();

    // accessor methods
    void AddNeuron(const Neuron& a_n) { m_neurons.push_back( a_n ); }
    void AddConnection(const Connection& a_c) { m_connections.push_back( a_c ); }
    Connection GetConnectionByIndex(unsigned int a_idx) const
    {
        return m_connections[a_idx];
    }
    Neuron GetNeuronByIndex(unsigned int a_idx) const
    {
        return m_neurons[a_idx];
    }
    void SetInputOutputDimentions(const unsigned int a_i, const unsigned int a_o)
    {
        m_num_inputs = a_i;
        m_num_outputs = a_o;
    }
    unsigned int NumInputs() const
    {
        return m_num_inputs;
    }
    unsigned int NumOutputs() const
    {
        return m_num_outputs;
    }

    // clears the network and makes it a minimal one
    void Clear()
    {
        m_neurons.clear();
        m_connections.clear();
        m_total_weight_change.clear();
        SetInputOutputDimentions(0, 0);
    }

    double GetConnectionLenght(Neuron source, Neuron target)
    {   double dist = 0.0;
        for (unsigned int i = 0; i < source.m_substrate_coords.size(); i++)
        {
            dist += (target.m_substrate_coords[i] - source.m_substrate_coords[i]) *
            		(target.m_substrate_coords[i] - source.m_substrate_coords[i] );
        }
        return dist;
    }

    double GetTotalConnectionLength()
    {
        return m_connections.size();
    }

    // one-shot save/load
    void Save(const char* a_filename);
    bool Load(const char* a_filename);

    // save/load from already opened files for reading/writing
    void Save(FILE* a_file);
    bool Load(std::ifstream& a_DataFile);
};

}; // namespace NEAT




#endif
<|MERGE_RESOLUTION|>--- conflicted
+++ resolved
@@ -1,251 +1,242 @@
-#ifndef _PHENOTYPE_H
-#define _PHENOTYPE_H
-
-///////////////////////////////////////////////////////////////////////////////////////////
-//    MultiNEAT - Python/C++ NeuroEvolution of Augmenting Topologies Library
-//
-//    Copyright (C) 2012 Peter Chervenski
-//
-//    This program is free software: you can redistribute it and/or modify
-//    it under the terms of the GNU Lesser General Public License as published by
-//    the Free Software Foundation, either version 3 of the License, or
-//    (at your option) any later version.
-//
-//    This program is distributed in the hope that it will be useful,
-//    but WITHOUT ANY WARRANTY; without even the implied warranty of
-//    MERCHANTABILITY or FITNESS FOR A PARTICULAR PURPOSE.  See the
-//    GNU General Public License for more details.
-//
-//    You should have received a copy of the GNU Lesser General Public License
-//    along with this program.  If not, see < http://www.gnu.org/licenses/ >.
-//
-//    Contact info:
-//
-//    Peter Chervenski < spookey@abv.bg >
-//    Shane Ryan < shane.mcdonald.ryan@gmail.com >
-///////////////////////////////////////////////////////////////////////////////////////////
-
-///////////////////////////////////////////////////////////////////////////////
-// File:        Phenotype.h
-// Description: Definition for the phenotype data structures.
-///////////////////////////////////////////////////////////////////////////////
-
-#ifdef USE_BOOST_PYTHON
-
-#include <boost/python.hpp>
-<<<<<<< HEAD
-#include <boost/python/numpy.hpp>
-=======
-
-#include <boost/version.hpp>
-#if BOOST_VERSION < 106500
-    #include <boost/python/numeric.hpp>
-#else
-    #include <boost/python/numpy.hpp>
-#endif
-
->>>>>>> 4d5f8853
-#include <boost/python/tuple.hpp>
-#include <math.h>
-#include <cmath>
-
-namespace py = boost::python;
-
-#if BOOST_VERSION < 106500
-    typedef typename py::numeric::array pyndarray;
-#else
-    typedef typename py::numpy::ndarray pyndarray;
-#endif
-
-#endif
-
-#include <vector>
-#include "Genes.h"
-
-namespace NEAT
-{
-
-class Connection
-{
-public:
-    int m_source_neuron_idx;       // index of source neuron
-    int m_target_neuron_idx;       // index of target neuron
-    double m_weight;                               // weight of the connection
-    double m_signal;                               // weight * input signal
-
-    bool m_recur_flag; // recurrence flag for displaying purposes
-    // can be ignored
-
-    // Hebbian learning parameters
-    // Ignored in case there is no lifetime learning
-    double m_hebb_rate;
-    double m_hebb_pre_rate;
-
-    // comparison operator (nessesary for boost::python)
-    bool operator==(Connection const& other) const
-    {
-        if ((m_source_neuron_idx == other.m_source_neuron_idx) &&
-            (m_target_neuron_idx == other.m_target_neuron_idx)) /*&&
-            (m_weight == other.m_weight) &&
-            (m_recur_flag == other.m_recur_flag))*/
-            return true;
-        else
-            return false;
-    }
-
-};
-
-class Neuron
-{
-public:
-    double m_activesum;  // the synaptic input
-    double m_activation; // the synaptic input passed through the activation function
-
-    double m_a, m_b, m_timeconst, m_bias; // misc parameters
-    double m_membrane_potential; // used in leaky integrator mode
-    ActivationFunction m_activation_function_type;
-
-    // displaying and stuff
-    double m_x, m_y, m_z;
-    double m_sx, m_sy, m_sz;
-    std::vector<double> m_substrate_coords;
-    double m_split_y;
-    NeuronType m_type;
-
-    // the sensitivity matrix of this neuron (for RTRL learning)
-    std::vector< std::vector< double > > m_sensitivity_matrix;
-
-    // comparison operator (nessesary for boost::python)
-    bool operator==(Neuron const& other) const
-    {
-        if ((m_type == other.m_type) &&
-            (m_split_y == other.m_split_y) &&
-            (m_activation_function_type == other.m_activation_function_type)// &&
-            //(this == other.this))
-            )
-            return true;
-        else
-            return false;
-    }
-};
-
-class NeuralNetwork
-{
-    /////////////////////
-    // RTRL variables
-    double m_total_error;
-
-    // Always the size of m_connections
-    std::vector<double> m_total_weight_change;
-    /////////////////////
-
-    // returns the index if that connection exists or -1 otherwise
-    int ConnectionExists(int a_to, int a_from);
-
-public:
-
-    unsigned int m_num_inputs, m_num_outputs;
-    std::vector<Connection> m_connections; // array size - number of connections
-    std::vector<Neuron>     m_neurons;
-
-    NeuralNetwork(bool a_Minimal); // if given false, the constructor will create a standard XOR network topology.
-    NeuralNetwork();
-
-    void InitRTRLMatrix(); // initializes the sensitivity cube for RTRL learning.
-    // assumes that neuron and connection data are already initialized
-
-    void ActivateFast();          // assumes unsigned sigmoids everywhere.
-    void Activate();              // any activation functions are supported
-    void ActivateUseInternalBias(); // like Activate() but uses m_bias as well
-    void ActivateLeaky(double step); // activates in leaky integrator mode
-
-    void RTRL_update_gradients();
-    void RTRL_update_error(double a_target);
-    void RTRL_update_weights();   // performs the backprop step
-
-    // Hebbian learning
-    void Adapt(Parameters& a_Parameters);
-
-    void Flush();     // clears all activations
-    void FlushCube(); // clears the sensitivity cube
-
-    void Input(std::vector<double>& a_Inputs);
-
-#ifdef USE_BOOST_PYTHON
-
-<<<<<<< HEAD
-    void Input_python_list(const py::list& a_Inputs);
-    void Input_numpy(const py::numpy::ndarray& a_Inputs);
-=======
-    void Input_python_list(py::list& a_Inputs);
-    void Input_numpy(pyndarray& a_Inputs);
->>>>>>> 4d5f8853
-
-#endif
-
-    std::vector<double> Output();
-
-    // accessor methods
-    void AddNeuron(const Neuron& a_n) { m_neurons.push_back( a_n ); }
-    void AddConnection(const Connection& a_c) { m_connections.push_back( a_c ); }
-    Connection GetConnectionByIndex(unsigned int a_idx) const
-    {
-        return m_connections[a_idx];
-    }
-    Neuron GetNeuronByIndex(unsigned int a_idx) const
-    {
-        return m_neurons[a_idx];
-    }
-    void SetInputOutputDimentions(const unsigned int a_i, const unsigned int a_o)
-    {
-        m_num_inputs = a_i;
-        m_num_outputs = a_o;
-    }
-    unsigned int NumInputs() const
-    {
-        return m_num_inputs;
-    }
-    unsigned int NumOutputs() const
-    {
-        return m_num_outputs;
-    }
-
-    // clears the network and makes it a minimal one
-    void Clear()
-    {
-        m_neurons.clear();
-        m_connections.clear();
-        m_total_weight_change.clear();
-        SetInputOutputDimentions(0, 0);
-    }
-
-    double GetConnectionLenght(Neuron source, Neuron target)
-    {   double dist = 0.0;
-        for (unsigned int i = 0; i < source.m_substrate_coords.size(); i++)
-        {
-            dist += (target.m_substrate_coords[i] - source.m_substrate_coords[i]) *
-            		(target.m_substrate_coords[i] - source.m_substrate_coords[i] );
-        }
-        return dist;
-    }
-
-    double GetTotalConnectionLength()
-    {
-        return m_connections.size();
-    }
-
-    // one-shot save/load
-    void Save(const char* a_filename);
-    bool Load(const char* a_filename);
-
-    // save/load from already opened files for reading/writing
-    void Save(FILE* a_file);
-    bool Load(std::ifstream& a_DataFile);
-};
-
-}; // namespace NEAT
-
-
-
-
-#endif
+#ifndef _PHENOTYPE_H
+#define _PHENOTYPE_H
+
+///////////////////////////////////////////////////////////////////////////////////////////
+//    MultiNEAT - Python/C++ NeuroEvolution of Augmenting Topologies Library
+//
+//    Copyright (C) 2012 Peter Chervenski
+//
+//    This program is free software: you can redistribute it and/or modify
+//    it under the terms of the GNU Lesser General Public License as published by
+//    the Free Software Foundation, either version 3 of the License, or
+//    (at your option) any later version.
+//
+//    This program is distributed in the hope that it will be useful,
+//    but WITHOUT ANY WARRANTY; without even the implied warranty of
+//    MERCHANTABILITY or FITNESS FOR A PARTICULAR PURPOSE.  See the
+//    GNU General Public License for more details.
+//
+//    You should have received a copy of the GNU Lesser General Public License
+//    along with this program.  If not, see < http://www.gnu.org/licenses/ >.
+//
+//    Contact info:
+//
+//    Peter Chervenski < spookey@abv.bg >
+//    Shane Ryan < shane.mcdonald.ryan@gmail.com >
+///////////////////////////////////////////////////////////////////////////////////////////
+
+///////////////////////////////////////////////////////////////////////////////
+// File:        Phenotype.h
+// Description: Definition for the phenotype data structures.
+///////////////////////////////////////////////////////////////////////////////
+
+#ifdef USE_BOOST_PYTHON
+
+#include <boost/python.hpp>
+
+#include <boost/version.hpp>
+#if BOOST_VERSION < 106500
+    #include <boost/python/numeric.hpp>
+#else
+    #include <boost/python/numpy.hpp>
+#endif
+
+#include <boost/python/tuple.hpp>
+#include <math.h>
+#include <cmath>
+
+namespace py = boost::python;
+
+#if BOOST_VERSION < 106500
+    typedef typename py::numeric::array pyndarray;
+#else
+    typedef typename py::numpy::ndarray pyndarray;
+#endif
+
+#endif
+
+#include <vector>
+#include "Genes.h"
+
+namespace NEAT
+{
+
+class Connection
+{
+public:
+    int m_source_neuron_idx;       // index of source neuron
+    int m_target_neuron_idx;       // index of target neuron
+    double m_weight;                               // weight of the connection
+    double m_signal;                               // weight * input signal
+
+    bool m_recur_flag; // recurrence flag for displaying purposes
+    // can be ignored
+
+    // Hebbian learning parameters
+    // Ignored in case there is no lifetime learning
+    double m_hebb_rate;
+    double m_hebb_pre_rate;
+
+    // comparison operator (nessesary for boost::python)
+    bool operator==(Connection const& other) const
+    {
+        if ((m_source_neuron_idx == other.m_source_neuron_idx) &&
+            (m_target_neuron_idx == other.m_target_neuron_idx)) /*&&
+            (m_weight == other.m_weight) &&
+            (m_recur_flag == other.m_recur_flag))*/
+            return true;
+        else
+            return false;
+    }
+
+};
+
+class Neuron
+{
+public:
+    double m_activesum;  // the synaptic input
+    double m_activation; // the synaptic input passed through the activation function
+
+    double m_a, m_b, m_timeconst, m_bias; // misc parameters
+    double m_membrane_potential; // used in leaky integrator mode
+    ActivationFunction m_activation_function_type;
+
+    // displaying and stuff
+    double m_x, m_y, m_z;
+    double m_sx, m_sy, m_sz;
+    std::vector<double> m_substrate_coords;
+    double m_split_y;
+    NeuronType m_type;
+
+    // the sensitivity matrix of this neuron (for RTRL learning)
+    std::vector< std::vector< double > > m_sensitivity_matrix;
+
+    // comparison operator (nessesary for boost::python)
+    bool operator==(Neuron const& other) const
+    {
+        if ((m_type == other.m_type) &&
+            (m_split_y == other.m_split_y) &&
+            (m_activation_function_type == other.m_activation_function_type)// &&
+            //(this == other.this))
+            )
+            return true;
+        else
+            return false;
+    }
+};
+
+class NeuralNetwork
+{
+    /////////////////////
+    // RTRL variables
+    double m_total_error;
+
+    // Always the size of m_connections
+    std::vector<double> m_total_weight_change;
+    /////////////////////
+
+    // returns the index if that connection exists or -1 otherwise
+    int ConnectionExists(int a_to, int a_from);
+
+public:
+
+    unsigned int m_num_inputs, m_num_outputs;
+    std::vector<Connection> m_connections; // array size - number of connections
+    std::vector<Neuron>     m_neurons;
+
+    NeuralNetwork(bool a_Minimal); // if given false, the constructor will create a standard XOR network topology.
+    NeuralNetwork();
+
+    void InitRTRLMatrix(); // initializes the sensitivity cube for RTRL learning.
+    // assumes that neuron and connection data are already initialized
+
+    void ActivateFast();          // assumes unsigned sigmoids everywhere.
+    void Activate();              // any activation functions are supported
+    void ActivateUseInternalBias(); // like Activate() but uses m_bias as well
+    void ActivateLeaky(double step); // activates in leaky integrator mode
+
+    void RTRL_update_gradients();
+    void RTRL_update_error(double a_target);
+    void RTRL_update_weights();   // performs the backprop step
+
+    // Hebbian learning
+    void Adapt(Parameters& a_Parameters);
+
+    void Flush();     // clears all activations
+    void FlushCube(); // clears the sensitivity cube
+
+    void Input(std::vector<double>& a_Inputs);
+
+#ifdef USE_BOOST_PYTHON
+
+    void Input_python_list(const py::list& a_Inputs);
+    void Input_numpy(const pyndarray& a_Inputs);
+
+#endif
+
+    std::vector<double> Output();
+
+    // accessor methods
+    void AddNeuron(const Neuron& a_n) { m_neurons.push_back( a_n ); }
+    void AddConnection(const Connection& a_c) { m_connections.push_back( a_c ); }
+    Connection GetConnectionByIndex(unsigned int a_idx) const
+    {
+        return m_connections[a_idx];
+    }
+    Neuron GetNeuronByIndex(unsigned int a_idx) const
+    {
+        return m_neurons[a_idx];
+    }
+    void SetInputOutputDimentions(const unsigned int a_i, const unsigned int a_o)
+    {
+        m_num_inputs = a_i;
+        m_num_outputs = a_o;
+    }
+    unsigned int NumInputs() const
+    {
+        return m_num_inputs;
+    }
+    unsigned int NumOutputs() const
+    {
+        return m_num_outputs;
+    }
+
+    // clears the network and makes it a minimal one
+    void Clear()
+    {
+        m_neurons.clear();
+        m_connections.clear();
+        m_total_weight_change.clear();
+        SetInputOutputDimentions(0, 0);
+    }
+
+    double GetConnectionLenght(Neuron source, Neuron target)
+    {   double dist = 0.0;
+        for (unsigned int i = 0; i < source.m_substrate_coords.size(); i++)
+        {
+            dist += (target.m_substrate_coords[i] - source.m_substrate_coords[i]) *
+            		(target.m_substrate_coords[i] - source.m_substrate_coords[i] );
+        }
+        return dist;
+    }
+
+    double GetTotalConnectionLength()
+    {
+        return m_connections.size();
+    }
+
+    // one-shot save/load
+    void Save(const char* a_filename);
+    bool Load(const char* a_filename);
+
+    // save/load from already opened files for reading/writing
+    void Save(FILE* a_file);
+    bool Load(std::ifstream& a_DataFile);
+};
+
+}; // namespace NEAT
+
+
+
+
+#endif