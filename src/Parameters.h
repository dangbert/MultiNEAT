--- conflicted
+++ resolved
@@ -1,591 +1,587 @@
-#ifndef _PARAMETERS_H
-#define _PARAMETERS_H
+#ifndef _PARAMETERS_H
+#define _PARAMETERS_H
+
+///////////////////////////////////////////////////////////////////////////////////////////
+//    MultiNEAT - Python/C++ NeuroEvolution of Augmenting Topologies Library
+//
+//    Copyright (C) 2012 Peter Chervenski
+//
+//    This program is free software: you can redistribute it and/or modify
+//    it under the terms of the GNU Lesser General Public License as published by
+//    the Free Software Foundation, either version 3 of the License, or
+//    (at your option) any later version.
+//
+//    This program is distributed in the hope that it will be useful,
+//    but WITHOUT ANY WARRANTY; without even the implied warranty of
+//    MERCHANTABILITY or FITNESS FOR A PARTICULAR PURPOSE.  See the
+//    GNU General Public License for more details.
+//
+//    You should have received a copy of the GNU Lesser General Public License
+//    along with this program.  If not, see < http://www.gnu.org/licenses/ >.
+//
+//    Contact info:
+//
+//    Peter Chervenski < spookey@abv.bg >
+//    Shane Ryan < shane.mcdonald.ryan@gmail.com >
+///////////////////////////////////////////////////////////////////////////////////////////
+
+///////////////////////////////////////////////////////////////////////////////
+// File:        Parameters.h
+// Description: Definition for the parameters class.
+///////////////////////////////////////////////////////////////////////////////
+
+#ifdef USE_BOOST_PYTHON
+
+#include <boost/python.hpp>
+#include <boost/archive/text_oarchive.hpp>
+#include <boost/archive/text_iarchive.hpp>
+#include <boost/serialization/vector.hpp>
+
+namespace py = boost::python;
+
+#endif
+
+namespace NEAT
+{
+
+
+//////////////////////////////////////////////
+// The NEAT Parameters class
+//////////////////////////////////////////////
+class Parameters
+{
+public:
+    /////////////////////
+    // Members
+    /////////////////////
+
+
+    ////////////////////
+    // Basic parameters
+    ////////////////////
+
+    // Size of population
+    unsigned int PopulationSize;
+
+    // If true, this enables dynamic compatibility thresholding
+    // It will keep the number of species between MinSpecies and MaxSpecies
+    bool DynamicCompatibility;
+
+    // Minimum number of species
+    unsigned int MinSpecies;
+
+    // Maximum number of species
+    unsigned int MaxSpecies;
+
+    // Don't wipe the innovation database each generation?
+    bool InnovationsForever;
+
+    // Allow clones or nearly identical genomes to exist simultaneously in the population.
+    // This is useful for non-deterministic environments,
+    // as the same individual will get more than one chance to prove himself, also
+    // there will be more chances the same individual to mutate in different ways.
+    // The drawback is greatly increased time for reproduction. If you want to
+    // search quickly, yet less efficient, leave this to true.
+    bool AllowClones;
+
+   ////////////////////////////////
+    // GA Parameters
+    ////////////////////////////////
+
+    // Age treshold, meaning if a species is below it, it is considered young
+    unsigned int YoungAgeTreshold;
+
+    // Fitness boost multiplier for young species (1.0 means no boost)
+    // Make sure it is >= 1.0 to avoid confusion
+    double YoungAgeFitnessBoost;
+
+    // Number of generations without improvement (stagnation) allowed for a species
+    unsigned int SpeciesMaxStagnation;
+
+    // Minimum jump in fitness necessary to be considered as improvement.
+    // Setting this value to 0.0 makes the system to behave like regular NEAT.
+    double StagnationDelta;
+
+    // Age threshold, meaning if a species if above it, it is considered old
+    unsigned int OldAgeTreshold;
+
+    // Multiplier that penalizes old species.
+    // Make sure it is < 1.0 to avoid confusion.
+    double OldAgePenalty;
+
+    // Detect competetive coevolution stagnation
+    // This kills the worst species of age >N (each X generations)
+    bool DetectCompetetiveCoevolutionStagnation;
+
+    // Each X generation..
+    int KillWorstSpeciesEach;
+
+    // Of age above..
+    int KillWorstAge;
+
+    // Percent of best individuals that are allowed to reproduce. 1.0 = 100%
+    double SurvivalRate;
+
+    // Probability for a baby to result from sexual reproduction (crossover/mating). 1.0 = 100%
+    double CrossoverRate;
+
+    // If a baby results from sexual reproduction, this probability determines if mutation will
+    // be performed after crossover. 1.0 = 100% (always mutate after crossover)
+    double OverallMutationRate;
+
+    // Probability for a baby to result from inter-species mating.
+    double InterspeciesCrossoverRate;
+
+    // Probability for a baby to result from Multipoint Crossover when mating. 1.0 = 100%
+    // The default if the Average mating.
+    double MultipointCrossoverRate;
+
+    // Performing roulette wheel selection or not?
+    bool RouletteWheelSelection;
+
+    ///////////////////////////////////
+    // Phased Search parameters   //
+    ///////////////////////////////////
+
+    // Using phased search or not
+    bool PhasedSearching;
+
+    // Using delta coding or not
+    bool DeltaCoding;
+
+    // What is the MPC + base MPC needed to begin simplifying phase
+    unsigned int SimplifyingPhaseMPCTreshold;
+
+    // How many generations of global stagnation should have passed to enter simplifying phase
+    unsigned int SimplifyingPhaseStagnationTreshold;
+
+    // How many generations of MPC stagnation are needed to turn back on complexifying
+    unsigned int ComplexityFloorGenerations;
+
+
+    /////////////////////////////////////
+    // Novelty Search parameters       //
+    /////////////////////////////////////
+
+    // the K constant
+    unsigned int NoveltySearch_K;
+
+    // Sparseness treshold. Add to the archive if above
+    double NoveltySearch_P_min;
+
+    // Dynamic Pmin?
+    bool NoveltySearch_Dynamic_Pmin;
+
+    // How many evaluations should pass without adding to the archive
+    // in order to lower Pmin
+    unsigned int NoveltySearch_No_Archiving_Stagnation_Treshold;
+
+    // How should it be multiplied (make it less than 1.0)
+    double NoveltySearch_Pmin_lowering_multiplier;
+
+    // Not lower than this value
+    double NoveltySearch_Pmin_min;
+
+
+    // How many one-after-another additions to the archive should
+    // pass in order to raise Pmin
+    unsigned int NoveltySearch_Quick_Archiving_Min_Evaluations;
+
+    // How should it be multiplied (make it more than 1.0)
+    double NoveltySearch_Pmin_raising_multiplier;
+
+    // Per how many evaluations to recompute the sparseness
+    unsigned int NoveltySearch_Recompute_Sparseness_Each;
+
+
+    ///////////////////////////////////
+    // Mutation parameters
+    ///////////////////////////////////
+
+    // Probability for a baby to be mutated with the Add-Neuron mutation.
+    double MutateAddNeuronProb;
+
+    // Allow splitting of any recurrent links
+    bool SplitRecurrent;
+
+    // Allow splitting of looped recurrent links
+    bool SplitLoopedRecurrent;
+
+    // Maximum number of tries to find a link to split
+    int NeuronTries;
+
+    // Probability for a baby to be mutated with the Add-Link mutation
+    double MutateAddLinkProb;
+
+    // Probability for a new incoming link to be from the bias neuron;
+    double MutateAddLinkFromBiasProb;
+
+    // Probability for a baby to be mutated with the Remove-Link mutation
+    double MutateRemLinkProb;
+
+    // Probability for a baby that a simple neuron will be replaced with a link
+    double MutateRemSimpleNeuronProb;
+
+    // Maximum number of tries to find 2 neurons to add/remove a link
+    unsigned int LinkTries;
+
+    // Probability that a link mutation will be made recurrent
+    double RecurrentProb;
+
+    // Probability that a recurrent link mutation will be looped
+    double RecurrentLoopProb;
+
+    // Probability for a baby's weights to be mutated
+    double MutateWeightsProb;
+
+    // Probability for a severe (shaking) weight mutation
+    double MutateWeightsSevereProb;
+
+    // Probability for a particular gene to be mutated. 1.0 = 100%
+    double WeightMutationRate;
+
+    // Maximum perturbation for a weight mutation
+    double WeightMutationMaxPower;
+
+    // Maximum magnitude of a replaced weight
+    double WeightReplacementMaxPower;
+
+    // Maximum absolute magnitude of a weight
+    double MaxWeight;
+
+    // Probability for a baby's A activation function parameters to be perturbed
+    double MutateActivationAProb;
+
+    // Probability for a baby's B activation function parameters to be perturbed
+    double MutateActivationBProb;
+
+    // Maximum magnitude for the A parameter perturbation
+    double ActivationAMutationMaxPower;
+
+    // Maximum magnitude for the B parameter perturbation
+    double ActivationBMutationMaxPower;
+
+    // Maximum magnitude for time costants perturbation
+    double TimeConstantMutationMaxPower;
+
+    // Maximum magnitude for biases perturbation
+    double BiasMutationMaxPower;
+
+    // Activation parameter A min/max
+    double MinActivationA;
+    double MaxActivationA;
+
+    // Activation parameter B min/max
+    double MinActivationB;
+    double MaxActivationB;
+
+    // Probability for a baby that an activation function type will be changed for a single neuron
+    // considered a structural mutation because of the large impact on fitness
+    double MutateNeuronActivationTypeProb;
+
+    // Probabilities for a particular activation function appearance
+    double ActivationFunction_SignedSigmoid_Prob;
+    double ActivationFunction_UnsignedSigmoid_Prob;
+    double ActivationFunction_Tanh_Prob;
+    double ActivationFunction_TanhCubic_Prob;
+    double ActivationFunction_SignedStep_Prob;
+    double ActivationFunction_UnsignedStep_Prob;
+    double ActivationFunction_SignedGauss_Prob;
+    double ActivationFunction_UnsignedGauss_Prob;
+    double ActivationFunction_Abs_Prob;
+    double ActivationFunction_SignedSine_Prob;
+    double ActivationFunction_UnsignedSine_Prob;
+    double ActivationFunction_Linear_Prob;
+    double ActivationFunction_Relu_Prob;
+    double ActivationFunction_Softplus_Prob;
+
+    // Probability for a baby's neuron time constant values to be mutated
+    double MutateNeuronTimeConstantsProb;
+
+    // Probability for a baby's neuron bias values to be mutated
+    double MutateNeuronBiasesProb;
+
+    // Time constant range
+    double MinNeuronTimeConstant;
+    double MaxNeuronTimeConstant;
+
+    // Bias range
+    double MinNeuronBias;
+    double MaxNeuronBias;
+
+    /////////////////////////////////////
+    // Speciation parameters
+    /////////////////////////////////////
+
+    // Percent of disjoint genes importance
+    double DisjointCoeff;
+
+    // Percent of excess genes importance
+    double ExcessCoeff;
+
+    // Node-specific activation parameter A difference importance
+    double ActivationADiffCoeff;
+
+    // Node-specific activation parameter B difference importance
+    double ActivationBDiffCoeff;
+
+    // Average weight difference importance
+    double WeightDiffCoeff;
+
+    // Average time constant difference importance
+    double TimeConstantDiffCoeff;
+
+    // Average bias difference importance
+    double BiasDiffCoeff;
+
+    // Activation function type difference importance
+    double ActivationFunctionDiffCoeff;
+
+    // Compatibility treshold
+    double CompatTreshold;
+
+    // Minumal value of the compatibility treshold
+    double MinCompatTreshold;
+
+    // Modifier per generation for keeping the species stable
+    double CompatTresholdModifier;
+
+    // Per how many generations to change the treshold
+    unsigned int CompatTreshChangeInterval_Generations;
+
+    // Per how many evaluations to change the treshold
+    unsigned int CompatTreshChangeInterval_Evaluations;
+
+
+    // ES HyperNEAT params
+
+
+    double DivisionThreshold;
+
+    double VarianceThreshold;
+
+    // Used for Band prunning.
+    double BandThreshold;
+
+    // Max and Min Depths of the quadtree
+    unsigned int InitialDepth;
+
+    unsigned int MaxDepth;
+
+    // How many hidden layers before connecting nodes to output. At 0 there is
+    // one hidden layer. At 1, there are two and so on.
+    unsigned int IterationLevel;
+    unsigned int TournamentSize;
+
+    // The Bias value for the CPPN queries.
+    double CPPN_Bias;
+
+    // Quadtree Dimensions
+    // The range of the tree. Typically set to 2,
+    double Width;
+    double Height;
+
+    // The (x, y) coordinates of the tree
+    double Qtree_X;
+
+    double Qtree_Y;
+
+    // Use Link Expression output
+    bool Leo;
+
+    // Threshold above which a connection is expressed
+    double LeoThreshold;
+
+    // Use geometric seeding. Currently only along the X axis. 1
+    bool LeoSeed;
+    bool GeometrySeed;
+
+    double Elitism;
+
+    /////////////////////////////////////
+    // Constructors
+    /////////////////////////////////////
+
+    // Load defaults
+    Parameters();
+
+    ////////////////////////////////////
+    // Methods
+    ////////////////////////////////////
+
+    // Load the parameters from a file
+    // returns 0 on success
+    int Load(const char* filename);
+    // Load the parameters from an already opened file for reading
+    int Load(std::ifstream& a_DataFile);
+
+    void Save(const char* filename);
+    // Saves the parameters to an already opened file for writing
+    void Save(FILE* a_fstream);
+
+
+    // resets the parameters to built-in defaults
+    void Reset();
+    
+#ifdef USE_BOOST_PYTHON
+    
+    // Serialization
+    friend class boost::serialization::access;
+    template<class Archive>
+    void serialize(Archive & ar, const unsigned int version)
+    {
+        ar & PopulationSize;
+        ar & DynamicCompatibility;
+        ar & MinSpecies;
+        ar & MaxSpecies;
+        ar & InnovationsForever;
+        ar & AllowClones;
+        ar & YoungAgeTreshold;
+        ar & YoungAgeFitnessBoost;
+        ar & SpeciesMaxStagnation;
+        ar & StagnationDelta;
+        ar & OldAgeTreshold;
+        ar & OldAgePenalty;
+        ar & DetectCompetetiveCoevolutionStagnation;
+        ar & KillWorstSpeciesEach;
+        ar & KillWorstAge;
+        ar & SurvivalRate;
+        ar & CrossoverRate;
+        ar & OverallMutationRate;
+        ar & InterspeciesCrossoverRate;
+        ar & MultipointCrossoverRate;
+        ar & RouletteWheelSelection;
+        ar & PhasedSearching;
+        ar & DeltaCoding;
+        ar & SimplifyingPhaseMPCTreshold;
+        ar & SimplifyingPhaseStagnationTreshold;
+        ar & ComplexityFloorGenerations;
+        ar & NoveltySearch_K;
+        ar & NoveltySearch_P_min;
+        ar & NoveltySearch_Dynamic_Pmin;
+        ar & NoveltySearch_No_Archiving_Stagnation_Treshold;
+        ar & NoveltySearch_Pmin_lowering_multiplier;
+        ar & NoveltySearch_Pmin_min;
+        ar & NoveltySearch_Quick_Archiving_Min_Evaluations;
+        ar & NoveltySearch_Pmin_raising_multiplier;
+        ar & NoveltySearch_Recompute_Sparseness_Each;
+        ar & MutateAddNeuronProb;
+        ar & SplitRecurrent;
+        ar & SplitLoopedRecurrent;
+        ar & NeuronTries;
+        ar & MutateAddLinkProb;
+        ar & MutateAddLinkFromBiasProb;
+        ar & MutateRemLinkProb;
+        ar & MutateRemSimpleNeuronProb;
+        ar & LinkTries;
+        ar & RecurrentProb;
+        ar & RecurrentLoopProb;
+        ar & MutateWeightsProb;
+        ar & MutateWeightsSevereProb;
+        ar & WeightMutationRate;
+        ar & WeightMutationMaxPower;
+        ar & WeightReplacementMaxPower;
+        ar & MaxWeight;
+        ar & MutateActivationAProb;
+        ar & MutateActivationBProb;
+        ar & ActivationAMutationMaxPower;
+        ar & ActivationBMutationMaxPower;
+        ar & TimeConstantMutationMaxPower;
+        ar & BiasMutationMaxPower;
+        ar & MinActivationA;
+        ar & MaxActivationA;
+        ar & MinActivationB;
+        ar & MaxActivationB;
+        ar & MutateNeuronActivationTypeProb;
+        ar & ActivationFunction_SignedSigmoid_Prob;
+        ar & ActivationFunction_UnsignedSigmoid_Prob;
+        ar & ActivationFunction_Tanh_Prob;
+        ar & ActivationFunction_TanhCubic_Prob;
+        ar & ActivationFunction_SignedStep_Prob;
+        ar & ActivationFunction_UnsignedStep_Prob;
+        ar & ActivationFunction_SignedGauss_Prob;
+        ar & ActivationFunction_UnsignedGauss_Prob;
+        ar & ActivationFunction_Abs_Prob;
+        ar & ActivationFunction_SignedSine_Prob;
+        ar & ActivationFunction_UnsignedSine_Prob;
+        ar & ActivationFunction_Linear_Prob;
+        ar & ActivationFunction_Relu_Prob;
+        ar & ActivationFunction_Softplus_Prob;
+
+        ar & MutateNeuronTimeConstantsProb;
+        ar & MutateNeuronBiasesProb;
+        ar & MinNeuronTimeConstant;
+        ar & MaxNeuronTimeConstant;
+        ar & MinNeuronBias;
+        ar & MaxNeuronBias;
+        ar & DisjointCoeff;
+        ar & ExcessCoeff;
+        ar & ActivationADiffCoeff;
+        ar & ActivationBDiffCoeff;
+        ar & WeightDiffCoeff;
+        ar & TimeConstantDiffCoeff;
+        ar & BiasDiffCoeff;
+        ar & ActivationFunctionDiffCoeff;
+        ar & CompatTreshold;
+        ar & MinCompatTreshold;
+        ar & CompatTresholdModifier;
+        ar & CompatTreshChangeInterval_Generations;
+        ar & CompatTreshChangeInterval_Evaluations;
+
+        ar & DivisionThreshold;
+        ar & VarianceThreshold;
+        ar & BandThreshold;
+        ar & InitialDepth;
+        ar & MaxDepth;
+        ar & IterationLevel;
+        ar & CPPN_Bias;
+        ar & Width;
+        ar & Qtree_X;
+        ar & Qtree_Y;
+        ar & Leo;
+        ar & LeoThreshold;
+        ar & LeoSeed;
+        ar & GeometrySeed;
+        ar & TournamentSize;
+        ar & Elitism;
+    }
+    
+#endif
 
-///////////////////////////////////////////////////////////////////////////////////////////
-//    MultiNEAT - Python/C++ NeuroEvolution of Augmenting Topologies Library
-//
-//    Copyright (C) 2012 Peter Chervenski
-//
-//    This program is free software: you can redistribute it and/or modify
-//    it under the terms of the GNU Lesser General Public License as published by
-//    the Free Software Foundation, either version 3 of the License, or
-//    (at your option) any later version.
-//
-//    This program is distributed in the hope that it will be useful,
-//    but WITHOUT ANY WARRANTY; without even the implied warranty of
-//    MERCHANTABILITY or FITNESS FOR A PARTICULAR PURPOSE.  See the
-//    GNU General Public License for more details.
-//
-//    You should have received a copy of the GNU Lesser General Public License
-//    along with this program.  If not, see < http://www.gnu.org/licenses/ >.
-//
-//    Contact info:
-//
-//    Peter Chervenski < spookey@abv.bg >
-//    Shane Ryan < shane.mcdonald.ryan@gmail.com >
-///////////////////////////////////////////////////////////////////////////////////////////
-
-///////////////////////////////////////////////////////////////////////////////
-// File:        Parameters.h
-// Description: Definition for the parameters class.
-///////////////////////////////////////////////////////////////////////////////
-
-#ifdef USE_BOOST_PYTHON
-
-#include <boost/python.hpp>
-#include <boost/archive/text_oarchive.hpp>
-#include <boost/archive/text_iarchive.hpp>
-#include <boost/serialization/vector.hpp>
-
-namespace py = boost::python;
-
-#endif
-
-namespace NEAT
-{
-
-
-//////////////////////////////////////////////
-// The NEAT Parameters class
-//////////////////////////////////////////////
-class Parameters
-{
-public:
-    /////////////////////
-    // Members
-    /////////////////////
-
-
-    ////////////////////
-    // Basic parameters
-    ////////////////////
-
-    // Size of population
-    unsigned int PopulationSize;
-
-    // If true, this enables dynamic compatibility thresholding
-    // It will keep the number of species between MinSpecies and MaxSpecies
-    bool DynamicCompatibility;
-
-    // Minimum number of species
-    unsigned int MinSpecies;
-
-    // Maximum number of species
-    unsigned int MaxSpecies;
-
-    // Don't wipe the innovation database each generation?
-    bool InnovationsForever;
-
-    // Allow clones or nearly identical genomes to exist simultaneously in the population.
-    // This is useful for non-deterministic environments,
-    // as the same individual will get more than one chance to prove himself, also
-    // there will be more chances the same individual to mutate in different ways.
-    // The drawback is greatly increased time for reproduction. If you want to
-    // search quickly, yet less efficient, leave this to true.
-    bool AllowClones;
-
-   ////////////////////////////////
-    // GA Parameters
-    ////////////////////////////////
-
-    // Age treshold, meaning if a species is below it, it is considered young
-    unsigned int YoungAgeTreshold;
-
-    // Fitness boost multiplier for young species (1.0 means no boost)
-    // Make sure it is >= 1.0 to avoid confusion
-    double YoungAgeFitnessBoost;
-
-    // Number of generations without improvement (stagnation) allowed for a species
-    unsigned int SpeciesMaxStagnation;
-
-    // Minimum jump in fitness necessary to be considered as improvement.
-    // Setting this value to 0.0 makes the system to behave like regular NEAT.
-    double StagnationDelta;
-
-    // Age threshold, meaning if a species if above it, it is considered old
-    unsigned int OldAgeTreshold;
-
-    // Multiplier that penalizes old species.
-    // Make sure it is < 1.0 to avoid confusion.
-    double OldAgePenalty;
-
-    // Detect competetive coevolution stagnation
-    // This kills the worst species of age >N (each X generations)
-    bool DetectCompetetiveCoevolutionStagnation;
-
-    // Each X generation..
-    int KillWorstSpeciesEach;
-
-    // Of age above..
-    int KillWorstAge;
-
-    // Percent of best individuals that are allowed to reproduce. 1.0 = 100%
-    double SurvivalRate;
-
-    // Probability for a baby to result from sexual reproduction (crossover/mating). 1.0 = 100%
-    double CrossoverRate;
-
-    // If a baby results from sexual reproduction, this probability determines if mutation will
-    // be performed after crossover. 1.0 = 100% (always mutate after crossover)
-    double OverallMutationRate;
-
-    // Probability for a baby to result from inter-species mating.
-    double InterspeciesCrossoverRate;
-
-    // Probability for a baby to result from Multipoint Crossover when mating. 1.0 = 100%
-    // The default if the Average mating.
-    double MultipointCrossoverRate;
-
-    // Performing roulette wheel selection or not?
-    bool RouletteWheelSelection;
-
-    ///////////////////////////////////
-    // Phased Search parameters   //
-    ///////////////////////////////////
-
-    // Using phased search or not
-    bool PhasedSearching;
-
-    // Using delta coding or not
-    bool DeltaCoding;
-
-    // What is the MPC + base MPC needed to begin simplifying phase
-    unsigned int SimplifyingPhaseMPCTreshold;
-
-    // How many generations of global stagnation should have passed to enter simplifying phase
-    unsigned int SimplifyingPhaseStagnationTreshold;
-
-    // How many generations of MPC stagnation are needed to turn back on complexifying
-    unsigned int ComplexityFloorGenerations;
-
-
-    /////////////////////////////////////
-    // Novelty Search parameters       //
-    /////////////////////////////////////
-
-    // the K constant
-    unsigned int NoveltySearch_K;
-
-    // Sparseness treshold. Add to the archive if above
-    double NoveltySearch_P_min;
-
-    // Dynamic Pmin?
-    bool NoveltySearch_Dynamic_Pmin;
-
-    // How many evaluations should pass without adding to the archive
-    // in order to lower Pmin
-    unsigned int NoveltySearch_No_Archiving_Stagnation_Treshold;
-
-    // How should it be multiplied (make it less than 1.0)
-    double NoveltySearch_Pmin_lowering_multiplier;
-
-    // Not lower than this value
-    double NoveltySearch_Pmin_min;
-
-
-    // How many one-after-another additions to the archive should
-    // pass in order to raise Pmin
-    unsigned int NoveltySearch_Quick_Archiving_Min_Evaluations;
-
-    // How should it be multiplied (make it more than 1.0)
-    double NoveltySearch_Pmin_raising_multiplier;
-
-    // Per how many evaluations to recompute the sparseness
-    unsigned int NoveltySearch_Recompute_Sparseness_Each;
-
-
-    ///////////////////////////////////
-    // Mutation parameters
-    ///////////////////////////////////
-
-    // Probability for a baby to be mutated with the Add-Neuron mutation.
-    double MutateAddNeuronProb;
-
-    // Allow splitting of any recurrent links
-    bool SplitRecurrent;
-
-    // Allow splitting of looped recurrent links
-    bool SplitLoopedRecurrent;
-
-    // Maximum number of tries to find a link to split
-    int NeuronTries;
-
-    // Probability for a baby to be mutated with the Add-Link mutation
-    double MutateAddLinkProb;
-
-    // Probability for a new incoming link to be from the bias neuron;
-    double MutateAddLinkFromBiasProb;
-
-    // Probability for a baby to be mutated with the Remove-Link mutation
-    double MutateRemLinkProb;
-
-    // Probability for a baby that a simple neuron will be replaced with a link
-    double MutateRemSimpleNeuronProb;
-
-    // Maximum number of tries to find 2 neurons to add/remove a link
-    unsigned int LinkTries;
-
-    // Probability that a link mutation will be made recurrent
-    double RecurrentProb;
-
-    // Probability that a recurrent link mutation will be looped
-    double RecurrentLoopProb;
-
-    // Probability for a baby's weights to be mutated
-    double MutateWeightsProb;
-
-    // Probability for a severe (shaking) weight mutation
-    double MutateWeightsSevereProb;
-
-    // Probability for a particular gene to be mutated. 1.0 = 100%
-    double WeightMutationRate;
-
-    // Maximum perturbation for a weight mutation
-    double WeightMutationMaxPower;
-
-    // Maximum magnitude of a replaced weight
-    double WeightReplacementMaxPower;
-
-    // Maximum absolute magnitude of a weight
-    double MaxWeight;
-
-    // Probability for a baby's A activation function parameters to be perturbed
-    double MutateActivationAProb;
-
-    // Probability for a baby's B activation function parameters to be perturbed
-    double MutateActivationBProb;
-
-    // Maximum magnitude for the A parameter perturbation
-    double ActivationAMutationMaxPower;
-
-    // Maximum magnitude for the B parameter perturbation
-    double ActivationBMutationMaxPower;
-
-    // Maximum magnitude for time costants perturbation
-    double TimeConstantMutationMaxPower;
-
-    // Maximum magnitude for biases perturbation
-    double BiasMutationMaxPower;
-
-    // Activation parameter A min/max
-    double MinActivationA;
-    double MaxActivationA;
-
-    // Activation parameter B min/max
-    double MinActivationB;
-    double MaxActivationB;
-
-    // Probability for a baby that an activation function type will be changed for a single neuron
-    // considered a structural mutation because of the large impact on fitness
-    double MutateNeuronActivationTypeProb;
-
-    // Probabilities for a particular activation function appearance
-    double ActivationFunction_SignedSigmoid_Prob;
-    double ActivationFunction_UnsignedSigmoid_Prob;
-    double ActivationFunction_Tanh_Prob;
-    double ActivationFunction_TanhCubic_Prob;
-    double ActivationFunction_SignedStep_Prob;
-    double ActivationFunction_UnsignedStep_Prob;
-    double ActivationFunction_SignedGauss_Prob;
-    double ActivationFunction_UnsignedGauss_Prob;
-    double ActivationFunction_Abs_Prob;
-    double ActivationFunction_SignedSine_Prob;
-    double ActivationFunction_UnsignedSine_Prob;
-    double ActivationFunction_SignedSquare_Prob;
-    double ActivationFunction_UnsignedSquare_Prob;
-    double ActivationFunction_Linear_Prob;
-    double ActivationFunction_Relu_Prob;
-    double ActivationFunction_Softplus_Prob;
-
-    // Probability for a baby's neuron time constant values to be mutated
-    double MutateNeuronTimeConstantsProb;
-
-    // Probability for a baby's neuron bias values to be mutated
-    double MutateNeuronBiasesProb;
-
-    // Time constant range
-    double MinNeuronTimeConstant;
-    double MaxNeuronTimeConstant;
-
-    // Bias range
-    double MinNeuronBias;
-    double MaxNeuronBias;
-
-    /////////////////////////////////////
-    // Speciation parameters
-    /////////////////////////////////////
-
-    // Percent of disjoint genes importance
-    double DisjointCoeff;
-
-    // Percent of excess genes importance
-    double ExcessCoeff;
-
-    // Node-specific activation parameter A difference importance
-    double ActivationADiffCoeff;
-
-    // Node-specific activation parameter B difference importance
-    double ActivationBDiffCoeff;
-
-    // Average weight difference importance
-    double WeightDiffCoeff;
-
-    // Average time constant difference importance
-    double TimeConstantDiffCoeff;
-
-    // Average bias difference importance
-    double BiasDiffCoeff;
-
-    // Activation function type difference importance
-    double ActivationFunctionDiffCoeff;
-
-    // Compatibility treshold
-    double CompatTreshold;
-
-    // Minumal value of the compatibility treshold
-    double MinCompatTreshold;
-
-    // Modifier per generation for keeping the species stable
-    double CompatTresholdModifier;
-
-    // Per how many generations to change the treshold
-    unsigned int CompatTreshChangeInterval_Generations;
-
-    // Per how many evaluations to change the treshold
-    unsigned int CompatTreshChangeInterval_Evaluations;
-
-
-    // ES HyperNEAT params
-
-
-    double DivisionThreshold;
-
-    double VarianceThreshold;
-
-    // Used for Band prunning.
-    double BandThreshold;
-
-    // Max and Min Depths of the quadtree
-    unsigned int InitialDepth;
-
-    unsigned int MaxDepth;
-
-    // How many hidden layers before connecting nodes to output. At 0 there is
-    // one hidden layer. At 1, there are two and so on.
-    unsigned int IterationLevel;
-
-    // The Bias value for the CPPN queries.
-    double CPPN_Bias;
-
-    // Quadtree Dimensions
-    // The range of the tree. Typically set to 2,
-    double Width;
-    double Height;
-
-    // The (x, y) coordinates of the tree
-    double Qtree_X;
-
-    double Qtree_Y;
-
-    // Use Link Expression output
-    bool Leo;
-
-    // Threshold above which a connection is expressed
-    double LeoThreshold;
-
-    // Use geometric seeding. Currently only along the X axis. 1
-    bool LeoSeed;
-    bool GeometrySeed;
-
-    double Elitism;
-
-    /////////////////////////////////////
-    // Constructors
-    /////////////////////////////////////
-
-    // Load defaults
-    Parameters();
-
-    ////////////////////////////////////
-    // Methods
-    ////////////////////////////////////
-
-    // Load the parameters from a file
-    // returns 0 on success
-    int Load(const char* filename);
-    // Load the parameters from an already opened file for reading
-    int Load(std::ifstream& a_DataFile);
-
-    void Save(const char* filename);
-    // Saves the parameters to an already opened file for writing
-    void Save(FILE* a_fstream);
-
-
-    // resets the parameters to built-in defaults
-    void Reset();
-<<<<<<< HEAD
-    
-#ifdef USE_BOOST_PYTHON
-    
-    // Serialization
-    friend class boost::serialization::access;
-    template<class Archive>
-    void serialize(Archive & ar, const unsigned int version)
-    {
-        ar & PopulationSize;
-        ar & DynamicCompatibility;
-        ar & MinSpecies;
-        ar & MaxSpecies;
-        ar & InnovationsForever;
-        ar & AllowClones;
-        ar & YoungAgeTreshold;
-        ar & YoungAgeFitnessBoost;
-        ar & SpeciesMaxStagnation;
-        ar & StagnationDelta;
-        ar & OldAgeTreshold;
-        ar & OldAgePenalty;
-        ar & DetectCompetetiveCoevolutionStagnation;
-        ar & KillWorstSpeciesEach;
-        ar & KillWorstAge;
-        ar & SurvivalRate;
-        ar & CrossoverRate;
-        ar & OverallMutationRate;
-        ar & InterspeciesCrossoverRate;
-        ar & MultipointCrossoverRate;
-        ar & RouletteWheelSelection;
-        ar & PhasedSearching;
-        ar & DeltaCoding;
-        ar & SimplifyingPhaseMPCTreshold;
-        ar & SimplifyingPhaseStagnationTreshold;
-        ar & ComplexityFloorGenerations;
-        ar & NoveltySearch_K;
-        ar & NoveltySearch_P_min;
-        ar & NoveltySearch_Dynamic_Pmin;
-        ar & NoveltySearch_No_Archiving_Stagnation_Treshold;
-        ar & NoveltySearch_Pmin_lowering_multiplier;
-        ar & NoveltySearch_Pmin_min;
-        ar & NoveltySearch_Quick_Archiving_Min_Evaluations;
-        ar & NoveltySearch_Pmin_raising_multiplier;
-        ar & NoveltySearch_Recompute_Sparseness_Each;
-        ar & MutateAddNeuronProb;
-        ar & SplitRecurrent;
-        ar & SplitLoopedRecurrent;
-        ar & NeuronTries;
-        ar & MutateAddLinkProb;
-        ar & MutateAddLinkFromBiasProb;
-        ar & MutateRemLinkProb;
-        ar & MutateRemSimpleNeuronProb;
-        ar & LinkTries;
-        ar & RecurrentProb;
-        ar & RecurrentLoopProb;
-        ar & MutateWeightsProb;
-        ar & MutateWeightsSevereProb;
-        ar & WeightMutationRate;
-        ar & WeightMutationMaxPower;
-        ar & WeightReplacementMaxPower;
-        ar & MaxWeight;
-        ar & MutateActivationAProb;
-        ar & MutateActivationBProb;
-        ar & ActivationAMutationMaxPower;
-        ar & ActivationBMutationMaxPower;
-        ar & TimeConstantMutationMaxPower;
-        ar & BiasMutationMaxPower;
-        ar & MinActivationA;
-        ar & MaxActivationA;
-        ar & MinActivationB;
-        ar & MaxActivationB;
-        ar & MutateNeuronActivationTypeProb;
-        ar & ActivationFunction_SignedSigmoid_Prob;
-        ar & ActivationFunction_UnsignedSigmoid_Prob;
-        ar & ActivationFunction_Tanh_Prob;
-        ar & ActivationFunction_TanhCubic_Prob;
-        ar & ActivationFunction_SignedStep_Prob;
-        ar & ActivationFunction_UnsignedStep_Prob;
-        ar & ActivationFunction_SignedGauss_Prob;
-        ar & ActivationFunction_UnsignedGauss_Prob;
-        ar & ActivationFunction_Abs_Prob;
-        ar & ActivationFunction_SignedSine_Prob;
-        ar & ActivationFunction_UnsignedSine_Prob;
-        ar & ActivationFunction_SignedSquare_Prob;
-        ar & ActivationFunction_UnsignedSquare_Prob;
-        ar & ActivationFunction_Linear_Prob;
-        ar & MutateNeuronTimeConstantsProb;
-        ar & MutateNeuronBiasesProb;
-        ar & MinNeuronTimeConstant;
-        ar & MaxNeuronTimeConstant;
-        ar & MinNeuronBias;
-        ar & MaxNeuronBias;
-        ar & DisjointCoeff;
-        ar & ExcessCoeff;
-        ar & ActivationADiffCoeff;
-        ar & ActivationBDiffCoeff;
-        ar & WeightDiffCoeff;
-        ar & TimeConstantDiffCoeff;
-        ar & BiasDiffCoeff;
-        ar & ActivationFunctionDiffCoeff;
-        ar & CompatTreshold;
-        ar & MinCompatTreshold;
-        ar & CompatTresholdModifier;
-        ar & CompatTreshChangeInterval_Generations;
-        ar & CompatTreshChangeInterval_Evaluations;
-
-        ar & DivisionThreshold;
-        ar & VarianceThreshold;
-        ar & BandThreshold;
-        ar & InitialDepth;
-        ar & MaxDepth;
-        ar & IterationLevel;
-        ar & CPPN_Bias;
-        ar & Width;
-        ar & Qtree_X;
-        ar & Qtree_Y;
-        ar & Leo;
-        ar & LeoThreshold;
-        ar & LeoSeed;
-    }
-    
-#endif
-    
-    
-    
-=======
-
-    unsigned int TournamentSize;
->>>>>>> 43ebd58a
-};
-
-
-#ifdef USE_BOOST_PYTHON
-
-struct Parameters_pickle_suite : py::pickle_suite
-{
-    static py::object getstate(const Parameters& a)
-    {
-        std::ostringstream os;
-        boost::archive::text_oarchive oa(os);
-        oa << a;
-        return py::str(os.str());
-    }
-
-    static void setstate(Parameters& a, py::object entries)
-    {
-        py::str s = py::extract<py::str> (entries)();
-        std::string st = py::extract<std::string> (s)();
-        std::istringstream is(st);
-
-        boost::archive::text_iarchive ia (is);
-        ia >> a;
-    }
-    
-    static bool getstate_manages_dict() { return true; }
-};
-
-#endif
-
-
-} // namespace NEAT
-
-
-
-#endif
-
+};
+
+
+#ifdef USE_BOOST_PYTHON
+
+struct Parameters_pickle_suite : py::pickle_suite
+{
+    static py::object getstate(const Parameters& a)
+    {
+        std::ostringstream os;
+        boost::archive::text_oarchive oa(os);
+        oa << a;
+        return py::str(os.str());
+    }
+
+    static void setstate(Parameters& a, py::object entries)
+    {
+        py::str s = py::extract<py::str> (entries)();
+        std::string st = py::extract<std::string> (s)();
+        std::istringstream is(st);
+
+        boost::archive::text_iarchive ia (is);
+        ia >> a;
+    }
+    
+    static bool getstate_manages_dict() { return true; }
+};
+
+#endif
+
+
+} // namespace NEAT
+
+
+
+#endif
+