#ifndef PYTHONBINDINGS_H_
#define PYTHONBINDINGS_H_

///////////////////////////////////////////////////////////////////////////////////////////
//    MultiNEAT - Python/C++ NeuroEvolution of Augmenting Topologies Library
//
//    Copyright (C) 2012 Peter Chervenski
//
//    This program is free software: you can redistribute it and/or modify
//    it under the terms of the GNU Lesser General Public License as published by
//    the Free Software Foundation, either version 3 of the License, or
//    (at your option) any later version.
//
//    This program is distributed in the hope that it will be useful,
//    but WITHOUT ANY WARRANTY; without even the implied warranty of
//    MERCHANTABILITY or FITNESS FOR A PARTICULAR PURPOSE.  See the
//    GNU General Public License for more details.
//
//    You should have received a copy of the GNU Lesser General Public License
//    along with this program.  If not, see < http://www.gnu.org/licenses/ >.
//
//    Contact info:
//
//    Peter Chervenski < spookey@abv.bg >
//    Shane Ryan < shane.mcdonald.ryan@gmail.com >
///////////////////////////////////////////////////////////////////////////////////////////

#ifdef USE_BOOST_PYTHON

#include <boost/python.hpp>
#include <boost/python/numeric.hpp>
#include <boost/python/tuple.hpp>
#include <boost/python/suite/indexing/vector_indexing_suite.hpp>

#include "NeuralNetwork.h"
#include "Genes.h"
#include "Genome.h"
#include "Population.h"
#include "Species.h"
#include "Parameters.h"
#include "Random.h"
#include "NSGAPopulation.h"

namespace py = boost::python;
using namespace NEAT;
using namespace py;


BOOST_PYTHON_MODULE(_MultiNEAT)
{
    numeric::array::set_module_and_type("numpy", "ndarray");

///////////////////////////////////////////////////////////////////
// Enums
///////////////////////////////////////////////////////////////////

    enum_<NeuronType>("NeuronType")
        .value("NONE", NONE)
        .value("INPUT", INPUT)
        .value("BIAS", BIAS)
        .value("HIDDEN", HIDDEN)
        .value("OUTPUT", OUTPUT)
        ;

    enum_<ActivationFunction>("ActivationFunction")
        .value("SIGNED_SIGMOID", SIGNED_SIGMOID)
        .value("UNSIGNED_SIGMOID", UNSIGNED_SIGMOID)
        .value("TANH", TANH)
        .value("TANH_CUBIC", TANH_CUBIC)
        .value("SIGNED_STEP", SIGNED_STEP)
        .value("UNSIGNED_STEP", UNSIGNED_STEP)
        .value("SIGNED_GAUSS", SIGNED_GAUSS)
        .value("UNSIGNED_GAUSS", UNSIGNED_GAUSS)
        .value("ABS", ABS)
        .value("SIGNED_SINE", SIGNED_SINE)
        .value("UNSIGNED_SINE", UNSIGNED_SINE)
        .value("LINEAR", LINEAR)
        .value("RELU", RELU)
        .value("SOFTPLUS", SOFTPLUS)
        ;

    enum_<SearchMode>("SearchMode")
        .value("COMPLEXIFYING", COMPLEXIFYING)
        .value("SIMPLIFYING", SIMPLIFYING)
        .value("BLENDED", BLENDED)
        ;


///////////////////////////////////////////////////////////////////
// RNG class
///////////////////////////////////////////////////////////////////
    class_<RNG>("RNG", init<>())
            .def("Seed", &RNG::Seed)
            .def("TimeSeed", &RNG::TimeSeed)
            .def("RandPosNeg", &RNG::RandPosNeg)
            .def("RandInt", &RNG::RandInt)
            .def("RandFloat", &RNG::RandFloat)
            .def("RandFloatClamped", &RNG::RandFloatClamped)
            .def("RandGaussClamped", &RNG::RandGaussClamped)
            .def("Roulette", &RNG::Roulette)
            ;


///////////////////////////////////////////////////////////////////
// Neural Network class
///////////////////////////////////////////////////////////////////

    class_<Connection>("Connection", init<>())
            .def_readwrite("source_neuron_idx", &Connection::m_source_neuron_idx)
            .def_readwrite("target_neuron_idx", &Connection::m_target_neuron_idx)
            .def_readwrite("weight", &Connection::m_weight)
            .def_readwrite("recur_flag", &Connection::m_recur_flag)
            .def_readwrite("hebb_rate", &Connection::m_hebb_rate)
            .def_readwrite("hebb_pre_rate", &Connection::m_hebb_pre_rate)
            ;

    class_<Neuron>("Neuron", init<>())
            .def_readwrite("a", &Neuron::m_a)
            .def_readwrite("b", &Neuron::m_b)
            .def_readwrite("time_const", &Neuron::m_timeconst)
            .def_readwrite("bias", &Neuron::m_bias)
            .def_readwrite("activation", &Neuron::m_activation)
            .def_readwrite("activation_function_type", &Neuron::m_activation_function_type)
            .def_readwrite("split_y", &Neuron::m_split_y)
            .def_readwrite("type", &Neuron::m_type)
            .def_readwrite("x", &Neuron::m_x)
            .def_readwrite("y", &Neuron::m_y)
            .def_readwrite("z", &Neuron::m_z)
            .def_readwrite("substrate_coords", &Neuron::m_substrate_coords)
            ;

    void (NeuralNetwork::*NN_Save)(const char*) = &NeuralNetwork::Save;
    bool (NeuralNetwork::*NN_Load)(const char*) = &NeuralNetwork::Load;
    void (Genome::*Genome_Save)(const char*) = &Genome::Save;
    void (NeuralNetwork::*NN_Input)(list&) = &NeuralNetwork::Input_python_list;
    void (NeuralNetwork::*NN_Input_numpy)(numeric::array&) = &NeuralNetwork::Input_numpy;
    void (Parameters::*Parameters_Save)(const char*) = &Parameters::Save;
    int (Parameters::*Parameters_Load)(const char*) = &Parameters::Load;

    class_<NeuralNetwork>("NeuralNetwork", init<>())

            .def(init<bool>())

            .def("InitRTRLMatrix",
            &NeuralNetwork::InitRTRLMatrix)
            .def("RTRL_update_gradients",
            &NeuralNetwork::RTRL_update_gradients)
            .def("RTRL_update_error",
            &NeuralNetwork::RTRL_update_error)
            .def("RTRL_update_weights",
            &NeuralNetwork::RTRL_update_weights)

            .def("ActivateFast",
            &NeuralNetwork::ActivateFast)
            .def("Activate",
            &NeuralNetwork::Activate)
            .def("ActivateUseInternalBias",
            &NeuralNetwork::ActivateUseInternalBias)
            .def("ActivateLeaky",
            &NeuralNetwork::ActivateLeaky)

            .def("Adapt",
            &NeuralNetwork::Adapt)

            .def("Flush",
            &NeuralNetwork::Flush)
            .def("FlushCude",
            &NeuralNetwork::InitRTRLMatrix)

            .def("NumInputs",
            &NeuralNetwork::NumInputs)
            .def("NumOutputs",
            &NeuralNetwork::NumOutputs)

            .def("Clear",
            &NeuralNetwork::Clear)
            .def("Save",
            NN_Save)
            .def("Load",
            NN_Load)

            .def("Input",
            NN_Input)
            .def("Input",
            NN_Input_numpy)
            .def("Output",
            &NeuralNetwork::Output)
<<<<<<< HEAD
            
            .def("AddNeuron",
            &NeuralNetwork::AddNeuron)
            .def("AddConnection",
            &NeuralNetwork::AddConnection)
            .def("SetInputOutputDimentions",
            &NeuralNetwork::SetInputOutputDimentions)
=======
            .def("GetTotalConnectionLength", &NeuralNetwork::GetTotalConnectionLength)
>>>>>>> 43ebd58a

            .def_readwrite("neurons", &NeuralNetwork::m_neurons)
            .def_readwrite("connections", &NeuralNetwork::m_connections)
            ;



///////////////////////////////////////////////////////////////////
// Genome class
///////////////////////////////////////////////////////////////////

    def("GetRandomActivation", &GetRandomActivation);

    class_<Genome, Genome*>("Genome", init<>())

            .def(init<char*>())
            .def(init<unsigned int, unsigned int, unsigned int, unsigned int,
                    bool, ActivationFunction, ActivationFunction, int, Parameters>())
	        .def(init<unsigned int, unsigned int, unsigned int,
                    bool, ActivationFunction, ActivationFunction, Parameters>())
            .def("NumNeurons", &Genome::NumNeurons)
            .def("NumLinks", &Genome::NumLinks)
            .def("NumInputs", &Genome::NumInputs)
            .def("NumOutputs", &Genome::NumOutputs)

            .def("GetFitness", &Genome::GetFitness)
            .def("SetFitness", &Genome::SetFitness)
            .def("GetID", &Genome::GetID)
            .def("GetDepth", &Genome::GetDepth)
            .def("CalculateDepth", &Genome::CalculateDepth)
            .def("BuildPhenotype", &Genome::BuildPhenotype)
            .def("DerivePhenotypicChanges", &Genome::DerivePhenotypicChanges)
            .def("BuildHyperNEATPhenotype", &Genome::BuildHyperNEATPhenotype)
            
             .def("Randomize_LinkWeights", &Genome::Randomize_LinkWeights)

            .def("IsEvaluated", &Genome::IsEvaluated)
            .def("SetEvaluated", &Genome::SetEvaluated)
            .def("ResetEvaluated", &Genome::ResetEvaluated)

            .def("Save", Genome_Save)

	          .def("Build_ES_Phenotype", &Genome::Build_ES_Phenotype)
	          .def("GetPoints", &Genome::GetPoints)
            .def("SetPerformance", &Genome::SetPerformance)
            .def("GetPerformance", &Genome::GetPerformance)
            .def("SetLength", &Genome::SetLength)
            .def_readwrite("Length", &Genome::Length)

            .def_pickle(Genome_pickle_suite())
            ;

///////////////////////////////////////////////////////////////////
// Species class
///////////////////////////////////////////////////////////////////

    class_<Species>("Species", init<Genome, int>())
            .def("GetLeader", &Species::GetLeader)
            .def("NumIndividuals", &Species::NumIndividuals)
            .def("GensNoImprovement", &Species::GensNoImprovement)
            .def("ID", &Species::ID)
            .def("Age", &Species::Age)
            .def("IsBestSpecies", &Species::IsBestSpecies)
            .def_readwrite("Individuals", &Species::m_Individuals)
            .def_readonly("Red", &Species::m_R)
            .def_readonly("Green", &Species::m_G)
            .def_readonly("Blue", &Species::m_B)
            ;

///////////////////////////////////////////////////////////////////
// Substrate class
///////////////////////////////////////////////////////////////////

    void (Substrate::*SetCustomConnectivity_Py)(py::list) = &Substrate::SetCustomConnectivity;

    class_<Substrate>("Substrate", init<>())
            .def(init<list, list, list>())
            .def("GetMinCPPNInputs", &Substrate::GetMinCPPNInputs)
            .def("GetMinCPPNOutputs", &Substrate::GetMinCPPNOutputs)
            .def("PrintInfo", &Substrate::PrintInfo)
            .def("SetCustomConnectivity", SetCustomConnectivity_Py)
			.def("ClearCustomConnectivity", &Substrate::ClearCustomConnectivity)

            .def_readwrite("m_leaky", &Substrate::m_leaky)
            .def_readwrite("m_with_distance", &Substrate::m_with_distance)
			.def_readwrite("m_custom_conn_obeys_flags", &Substrate::m_custom_conn_obeys_flags)
			.def_readwrite("m_query_weights_only", &Substrate::m_query_weights_only)
            .def_readwrite("m_hidden_nodes_activation", &Substrate::m_hidden_nodes_activation)
            .def_readwrite("m_output_nodes_activation", &Substrate::m_output_nodes_activation)

            .def_readwrite("m_allow_input_hidden_links", &Substrate::m_allow_input_hidden_links)
            .def_readwrite("m_allow_input_output_links", &Substrate::m_allow_input_output_links)
            .def_readwrite("m_allow_hidden_hidden_links", &Substrate::m_allow_hidden_hidden_links)
            .def_readwrite("m_allow_hidden_output_links", &Substrate::m_allow_hidden_output_links)
            .def_readwrite("m_allow_output_hidden_links", &Substrate::m_allow_output_hidden_links)
            .def_readwrite("m_allow_output_output_links", &Substrate::m_allow_output_output_links)
            .def_readwrite("m_allow_looped_hidden_links", &Substrate::m_allow_looped_hidden_links)
            .def_readwrite("m_allow_looped_output_links", &Substrate::m_allow_looped_output_links)

            .def_readwrite("m_max_weight_and_bias", &Substrate::m_max_weight_and_bias)
            .def_readwrite("m_min_time_const", &Substrate::m_min_time_const)
            .def_readwrite("m_max_time_const", &Substrate::m_max_time_const)
            
            .def_readwrite("m_input_coords", &Substrate::m_input_coords )
            .def_readwrite("m_hidden_coords", &Substrate::m_hidden_coords)
            .def_readwrite("m_output_coords", &Substrate::m_output_coords)

            .def_pickle(Substrate_pickle_suite())
            ;


///////////////////////////////////////////////////////////////////
// PhenotypeBehavior class
///////////////////////////////////////////////////////////////////

    class_<PhenotypeBehavior, PhenotypeBehavior*>("PhenotypeBehavior", init<>())

            .def("Acquire", &PhenotypeBehavior::Acquire)
            .def("Distance_To", &PhenotypeBehavior::Distance_To)
            .def("Successful", &PhenotypeBehavior::Successful)

            .def_readwrite("m_Data", &PhenotypeBehavior::m_Data)
            ;



///////////////////////////////////////////////////////////////////
// Population class
///////////////////////////////////////////////////////////////////

    class_<Population>("Population", init<Genome, Parameters, bool, double, int>())
            .def(init<char*>())
            .def("Epoch", &Population::Epoch)
            .def("Tick", &Population::Tick, return_value_policy<reference_existing_object>())
            .def("InitPhenotypeBehaviorData", &Population::InitPhenotypeBehaviorData)
            .def("NoveltySearchTick", &Population::NoveltySearchTick)
            .def("Save", &Population::Save)
            .def("GetBestFitnessEver", &Population::GetBestFitnessEver)
            .def("GetBestGenome", &Population::GetBestGenome)
            .def("GetSearchMode", &Population::GetSearchMode)
            .def("GetCurrentMPC", &Population::GetCurrentMPC)
            .def("GetBaseMPC", &Population::GetBaseMPC)
            .def("GetStagnation", &Population::GetStagnation)
            .def("GetMPCStagnation", &Population::GetMPCStagnation)
            .def("NumGenomes", &Population::NumGenomes)
            .def_readwrite("Species", &Population::m_Species)
            .def_readwrite("Parameters", &Population::m_Parameters)
<<<<<<< HEAD
            .def_readwrite("RNG", &Population::m_RNG)
=======

>>>>>>> 43ebd58a
            ;

///////////////////////////////////////////////////////////////////
// Parameters class
///////////////////////////////////////////////////////////////////

    class_<Parameters>("Parameters", init<>())
            .def("Reset", &Parameters::Reset)
            .def("Load", Parameters_Load)
            .def("Save", Parameters_Save)
            // Now there are hell lot of variables
            .def_readwrite("PopulationSize", &Parameters::PopulationSize)
            .def_readwrite("DynamicCompatibility", &Parameters::DynamicCompatibility)
            .def_readwrite("MinSpecies", &Parameters::MinSpecies)
            .def_readwrite("MaxSpecies", &Parameters::MaxSpecies)
            .def_readwrite("InnovationsForever", &Parameters::InnovationsForever)
            .def_readwrite("AllowClones", &Parameters::AllowClones)
            .def_readwrite("YoungAgeTreshold", &Parameters::YoungAgeTreshold)
            .def_readwrite("YoungAgeFitnessBoost", &Parameters::YoungAgeFitnessBoost)
            .def_readwrite("SpeciesDropoffAge", &Parameters::SpeciesMaxStagnation)
            .def_readwrite("StagnationDelta", &Parameters::StagnationDelta)
            .def_readwrite("OldAgeTreshold", &Parameters::OldAgeTreshold)
            .def_readwrite("OldAgePenalty", &Parameters::OldAgePenalty)
            .def_readwrite("DetectCompetetiveCoevolutionStagnation", &Parameters::DetectCompetetiveCoevolutionStagnation)
            .def_readwrite("KillWorstSpeciesEach", &Parameters::KillWorstSpeciesEach)
            .def_readwrite("KillWorstAge", &Parameters::KillWorstAge)
            .def_readwrite("SurvivalRate", &Parameters::SurvivalRate)
            .def_readwrite("CrossoverRate", &Parameters::CrossoverRate)
            .def_readwrite("OverallMutationRate", &Parameters::OverallMutationRate)
            .def_readwrite("InterspeciesCrossoverRate", &Parameters::InterspeciesCrossoverRate)
            .def_readwrite("MultipointCrossoverRate", &Parameters::MultipointCrossoverRate)
            .def_readwrite("RouletteWheelSelection", &Parameters::RouletteWheelSelection)
            .def_readwrite("PhasedSearching", &Parameters::PhasedSearching)
            .def_readwrite("DeltaCoding", &Parameters::DeltaCoding)
            .def_readwrite("SimplifyingPhaseMPCTreshold", &Parameters::SimplifyingPhaseMPCTreshold)
            .def_readwrite("SimplifyingPhaseStagnationTreshold", &Parameters::SimplifyingPhaseStagnationTreshold)
            .def_readwrite("ComplexityFloorGenerations", &Parameters::ComplexityFloorGenerations)
            .def_readwrite("NoveltySearch_K", &Parameters::NoveltySearch_K)
            .def_readwrite("NoveltySearch_P_min", &Parameters::NoveltySearch_P_min)
            .def_readwrite("NoveltySearch_Dynamic_Pmin", &Parameters::NoveltySearch_Dynamic_Pmin)
            .def_readwrite("NoveltySearch_No_Archiving_Stagnation_Treshold", &Parameters::NoveltySearch_No_Archiving_Stagnation_Treshold)
            .def_readwrite("NoveltySearch_Pmin_lowering_multiplier", &Parameters::NoveltySearch_Pmin_lowering_multiplier)
            .def_readwrite("NoveltySearch_Pmin_min", &Parameters::NoveltySearch_Pmin_min)
            .def_readwrite("NoveltySearch_Quick_Archiving_Min_Evaluations", &Parameters::NoveltySearch_Quick_Archiving_Min_Evaluations)
            .def_readwrite("NoveltySearch_Pmin_raising_multiplier", &Parameters::NoveltySearch_Pmin_raising_multiplier)
            .def_readwrite("NoveltySearch_Recompute_Sparseness_Each", &Parameters::NoveltySearch_Recompute_Sparseness_Each)
            .def_readwrite("MutateAddNeuronProb", &Parameters::MutateAddNeuronProb)
            .def_readwrite("SplitRecurrent", &Parameters::SplitRecurrent)
            .def_readwrite("SplitLoopedRecurrent", &Parameters::SplitLoopedRecurrent)
            .def_readwrite("MutateAddLinkProb", &Parameters::MutateAddLinkProb)
            .def_readwrite("MutateAddLinkFromBiasProb", &Parameters::MutateAddLinkFromBiasProb)
            .def_readwrite("MutateRemLinkProb", &Parameters::MutateRemLinkProb)
            .def_readwrite("MutateRemSimpleNeuronProb", &Parameters::MutateRemSimpleNeuronProb)
            .def_readwrite("LinkTries", &Parameters::LinkTries)
            .def_readwrite("RecurrentProb", &Parameters::RecurrentProb)
            .def_readwrite("RecurrentLoopProb", &Parameters::RecurrentLoopProb)
            .def_readwrite("MutateWeightsProb", &Parameters::MutateWeightsProb)
            .def_readwrite("MutateWeightsSevereProb", &Parameters::MutateWeightsSevereProb)
            .def_readwrite("WeightMutationRate", &Parameters::WeightMutationRate)
            .def_readwrite("WeightMutationMaxPower", &Parameters::WeightMutationMaxPower)
            .def_readwrite("WeightReplacementMaxPower", &Parameters::WeightReplacementMaxPower)
            .def_readwrite("MaxWeight", &Parameters::MaxWeight)
            .def_readwrite("MutateActivationAProb", &Parameters::MutateActivationAProb)
            .def_readwrite("MutateActivationBProb", &Parameters::MutateActivationBProb)
            .def_readwrite("ActivationAMutationMaxPower", &Parameters::ActivationAMutationMaxPower)
            .def_readwrite("ActivationBMutationMaxPower", &Parameters::ActivationBMutationMaxPower)
            .def_readwrite("MinActivationA", &Parameters::MinActivationA)
            .def_readwrite("MaxActivationA", &Parameters::MaxActivationA)
            .def_readwrite("MinActivationB", &Parameters::MinActivationB)
            .def_readwrite("MaxActivationB", &Parameters::MaxActivationB)
            .def_readwrite("TimeConstantMutationMaxPower", &Parameters::TimeConstantMutationMaxPower)
            .def_readwrite("BiasMutationMaxPower", &Parameters::BiasMutationMaxPower)
            .def_readwrite("MutateNeuronTimeConstantsProb", &Parameters::MutateNeuronTimeConstantsProb)
            .def_readwrite("MutateNeuronBiasesProb", &Parameters::MutateNeuronBiasesProb)
            .def_readwrite("MinNeuronTimeConstant", &Parameters::MinNeuronTimeConstant)
            .def_readwrite("MaxNeuronTimeConstant", &Parameters::MaxNeuronTimeConstant)
            .def_readwrite("MinNeuronBias", &Parameters::MinNeuronBias)
            .def_readwrite("MaxNeuronBias", &Parameters::MaxNeuronBias)
            .def_readwrite("MutateNeuronActivationTypeProb", &Parameters::MutateNeuronActivationTypeProb)
            .def_readwrite("ActivationFunction_SignedSigmoid_Prob", &Parameters::ActivationFunction_SignedSigmoid_Prob)
            .def_readwrite("ActivationFunction_UnsignedSigmoid_Prob", &Parameters::ActivationFunction_UnsignedSigmoid_Prob)
            .def_readwrite("ActivationFunction_Tanh_Prob", &Parameters::ActivationFunction_Tanh_Prob)
            .def_readwrite("ActivationFunction_TanhCubic_Prob", &Parameters::ActivationFunction_TanhCubic_Prob)
            .def_readwrite("ActivationFunction_SignedStep_Prob", &Parameters::ActivationFunction_SignedStep_Prob)
            .def_readwrite("ActivationFunction_UnsignedStep_Prob", &Parameters::ActivationFunction_UnsignedStep_Prob)
            .def_readwrite("ActivationFunction_SignedGauss_Prob", &Parameters::ActivationFunction_SignedGauss_Prob)
            .def_readwrite("ActivationFunction_UnsignedGauss_Prob", &Parameters::ActivationFunction_UnsignedGauss_Prob)
            .def_readwrite("ActivationFunction_Abs_Prob", &Parameters::ActivationFunction_Abs_Prob)
            .def_readwrite("ActivationFunction_SignedSine_Prob", &Parameters::ActivationFunction_SignedSine_Prob)
            .def_readwrite("ActivationFunction_UnsignedSine_Prob", &Parameters::ActivationFunction_UnsignedSine_Prob)
            .def_readwrite("ActivationFunction_SignedSquare_Prob", &Parameters::ActivationFunction_SignedSquare_Prob)
            .def_readwrite("ActivationFunction_UnsignedSquare_Prob", &Parameters::ActivationFunction_UnsignedSquare_Prob)
            .def_readwrite("ActivationFunction_Linear_Prob", &Parameters::ActivationFunction_Linear_Prob)
            .def_readwrite("DisjointCoeff", &Parameters::DisjointCoeff)
            .def_readwrite("ExcessCoeff", &Parameters::ExcessCoeff)
            .def_readwrite("WeightDiffCoeff", &Parameters::WeightDiffCoeff)
            .def_readwrite("ActivationADiffCoeff", &Parameters::ActivationADiffCoeff)
            .def_readwrite("ActivationBDiffCoeff", &Parameters::ActivationBDiffCoeff)
            .def_readwrite("TimeConstantDiffCoeff", &Parameters::TimeConstantDiffCoeff)
            .def_readwrite("BiasDiffCoeff", &Parameters::BiasDiffCoeff)
            .def_readwrite("ActivationFunctionDiffCoeff", &Parameters::ActivationFunctionDiffCoeff)
            .def_readwrite("CompatTreshold", &Parameters::CompatTreshold)
            .def_readwrite("MinCompatTreshold", &Parameters::MinCompatTreshold)
            .def_readwrite("CompatTresholdModifier", &Parameters::CompatTresholdModifier)
            .def_readwrite("CompatTreshChangeInterval_Generations", &Parameters::CompatTreshChangeInterval_Generations)
            .def_readwrite("CompatTreshChangeInterval_Evaluations", &Parameters::CompatTreshChangeInterval_Evaluations)

            .def_readwrite("DivisionThreshold", &Parameters::DivisionThreshold)
            .def_readwrite("VarianceThreshold", &Parameters::VarianceThreshold)
            .def_readwrite("BandThreshold", &Parameters::BandThreshold)
            .def_readwrite("InitialDepth", &Parameters::InitialDepth)
            .def_readwrite("MaxDepth", &Parameters::MaxDepth)
            .def_readwrite("CPPN_Bias", &Parameters::CPPN_Bias)
            .def_readwrite("Width", &Parameters::Width)
            .def_readwrite("Height", &Parameters::Height)
            .def_readwrite("Qtree_Y", &Parameters::Qtree_Y)
            .def_readwrite("Qtree_X", &Parameters::Qtree_X)
            .def_readwrite("Leo", &Parameters::Leo)
            .def_readwrite("LeoThreshold", &Parameters::LeoThreshold)
            .def_readwrite("LeoSeed", &Parameters::LeoSeed)
<<<<<<< HEAD
            
            .def_pickle(Parameters_pickle_suite())
=======
            .def_readwrite("GeometrySeed", &Parameters::GeometrySeed)
            .def_readwrite("TournamentSize", &Parameters::TournamentSize)
            .def_readwrite("Elitism", &Parameters::Elitism)
>>>>>>> 43ebd58a
        ;


/////////////////////////////////////////////////////////
// General stuff applicable across the entire module
/////////////////////////////////////////////////////////

    class_< std::vector<double> >("DoublesList")
            .def(vector_indexing_suite< std::vector<double> >() )
            ;

    class_< std::vector< std::vector<double> > >("DoublesList2D")
            .def(vector_indexing_suite< std::vector< std::vector<double> > >() )
            ;

    class_< std::vector<float> >("FloatsList")
            .def(vector_indexing_suite< std::vector<float> >() )
            ;
            
    class_< std::vector< std::vector<float> > >("FloatsList2D")
            .def(vector_indexing_suite< std::vector< std::vector<float> > >() )
            ;

    class_< std::vector<int> >("IntsList")
            .def(vector_indexing_suite< std::vector<int> >() )
            ;
            
    class_< std::vector< std::vector<int> > >("IntsList2D")
            .def(vector_indexing_suite< std::vector< std::vector<int> > >() )
            ;

    // These are necessary to let us iterate through the vectors of species, genomes and genes
    class_< std::vector<Genome> >("GenomeList")
            .def(vector_indexing_suite< std::vector<Genome> >() )
            ;

    class_< std::vector<Species> >("SpeciesList")
            .def(vector_indexing_suite< std::vector<Species> >() )
            ;

    // These are necessary to iterate through lists of Neurons and Connections
    class_< std::vector<Neuron> >("NeuronList")
            .def(vector_indexing_suite< std::vector<Neuron> >() )
            ;

    class_< std::vector<Connection> >("ConnectionList")
            .def(vector_indexing_suite< std::vector<Connection> >() )
            ;

    // For dealing with Phenotype behaviors
    class_< std::vector<PhenotypeBehavior> >("PhenotypeBehaviorList")
            .def(vector_indexing_suite< std::vector<PhenotypeBehavior> >() )
            ;
};

#endif // USE_BOOST_PYTHON

#endif /* PYTHONBINDINGS_H_ */<|MERGE_RESOLUTION|>--- conflicted
+++ resolved
@@ -39,7 +39,6 @@
 #include "Species.h"
 #include "Parameters.h"
 #include "Random.h"
-#include "NSGAPopulation.h"
 
 namespace py = boost::python;
 using namespace NEAT;
@@ -185,7 +184,6 @@
             NN_Input_numpy)
             .def("Output",
             &NeuralNetwork::Output)
-<<<<<<< HEAD
             
             .def("AddNeuron",
             &NeuralNetwork::AddNeuron)
@@ -193,9 +191,9 @@
             &NeuralNetwork::AddConnection)
             .def("SetInputOutputDimentions",
             &NeuralNetwork::SetInputOutputDimentions)
-=======
+
             .def("GetTotalConnectionLength", &NeuralNetwork::GetTotalConnectionLength)
->>>>>>> 43ebd58a
+
 
             .def_readwrite("neurons", &NeuralNetwork::m_neurons)
             .def_readwrite("connections", &NeuralNetwork::m_connections)
@@ -343,11 +341,7 @@
             .def("NumGenomes", &Population::NumGenomes)
             .def_readwrite("Species", &Population::m_Species)
             .def_readwrite("Parameters", &Population::m_Parameters)
-<<<<<<< HEAD
             .def_readwrite("RNG", &Population::m_RNG)
-=======
-
->>>>>>> 43ebd58a
             ;
 
 ///////////////////////////////////////////////////////////////////
@@ -438,8 +432,6 @@
             .def_readwrite("ActivationFunction_Abs_Prob", &Parameters::ActivationFunction_Abs_Prob)
             .def_readwrite("ActivationFunction_SignedSine_Prob", &Parameters::ActivationFunction_SignedSine_Prob)
             .def_readwrite("ActivationFunction_UnsignedSine_Prob", &Parameters::ActivationFunction_UnsignedSine_Prob)
-            .def_readwrite("ActivationFunction_SignedSquare_Prob", &Parameters::ActivationFunction_SignedSquare_Prob)
-            .def_readwrite("ActivationFunction_UnsignedSquare_Prob", &Parameters::ActivationFunction_UnsignedSquare_Prob)
             .def_readwrite("ActivationFunction_Linear_Prob", &Parameters::ActivationFunction_Linear_Prob)
             .def_readwrite("DisjointCoeff", &Parameters::DisjointCoeff)
             .def_readwrite("ExcessCoeff", &Parameters::ExcessCoeff)
@@ -468,14 +460,12 @@
             .def_readwrite("Leo", &Parameters::Leo)
             .def_readwrite("LeoThreshold", &Parameters::LeoThreshold)
             .def_readwrite("LeoSeed", &Parameters::LeoSeed)
-<<<<<<< HEAD
-            
-            .def_pickle(Parameters_pickle_suite())
-=======
+
             .def_readwrite("GeometrySeed", &Parameters::GeometrySeed)
             .def_readwrite("TournamentSize", &Parameters::TournamentSize)
             .def_readwrite("Elitism", &Parameters::Elitism)
->>>>>>> 43ebd58a
+
+			.def_pickle(Parameters_pickle_suite())
         ;
 
 
