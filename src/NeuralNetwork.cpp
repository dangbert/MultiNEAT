--- conflicted
+++ resolved
@@ -1,955 +1,951 @@
-///////////////////////////////////////////////////////////////////////////////////////////
-//    MultiNEAT - Python/C++ NeuroEvolution of Augmenting Topologies Library
-//
-//    Copyright (C) 2012 Peter Chervenski
-//
-//    This program is free software: you can redistribute it and/or modify
-//    it under the terms of the GNU Lesser General Public License as published by
-//    the Free Software Foundation, either version 3 of the License, or
-//    (at your option) any later version.
-//
-//    This program is distributed in the hope that it will be useful,
-//    but WITHOUT ANY WARRANTY; without even the implied warranty of
-//    MERCHANTABILITY or FITNESS FOR A PARTICULAR PURPOSE.  See the
-//    GNU General Public License for more details.
-//
-//    You should have received a copy of the GNU Lesser General Public License
-//    along with this program.  If not, see < http://www.gnu.org/licenses/ >.
-//
-//    Contact info:
-//
-//    Peter Chervenski < spookey@abv.bg >
-//    Shane Ryan < shane.mcdonald.ryan@gmail.com >
-///////////////////////////////////////////////////////////////////////////////////////////
-
-///////////////////////////////////////////////////////////////////////////////
-// File:        Phenotype.cpp
-// Description: Implementation of the phenotype activation functions.
-///////////////////////////////////////////////////////////////////////////////
-
-
-
-#include <math.h>
-#include <float.h>
-#include <fstream>
-#include <sstream>
-#include <string>
-#include <iostream>
-#include "NeuralNetwork.h"
-#include "Assert.h"
-#include "Utils.h"
-
-//#define NULL 0
-#define sqr(x) ((x)*(x))
-#define LEARNING_RATE 0.0001
-
-namespace NEAT
-{
-
-/////////////////////////////////////
-// The set of activation functions //
-/////////////////////////////////////
-
-
-inline double af_sigmoid_unsigned(double aX, double aSlope, double aShift)
-{
-    return 1.0 / (1.0 + exp( - aSlope * aX - aShift));
-}
-
-inline double af_sigmoid_signed(double aX, double aSlope, double aShift)
-{
-    double tY = af_sigmoid_unsigned(aX, aSlope, aShift);
-    return (tY - 0.5) * 2.0;
-}
-
-inline double af_tanh(double aX, double aSlope, double aShift)
-{
-    return tanh(aX * aSlope);
-}
-
-inline double af_tanh_cubic(double aX, double aSlope, double aShift)
-{
-    return tanh(aX * aX * aX * aSlope);
-}
-
-inline double af_step_signed(double aX, double aShift)
-{
-    double tY;
-    if (aX > aShift)
-    {
-        tY = 1.0;
-    }
-    else
-    {
-        tY = -1.0;
-    }
-
-    return tY;
-}
-
-inline double af_step_unsigned(double aX, double aShift)
-{
-    if (aX > (0.5+aShift))
-    {
-        return 1.0;
-    }
-    else
-    {
-        return 0.0;
-    }
-}
-
-inline double af_gauss_signed(double aX, double aSlope, double aShift)
-{
-    double tY = exp( - aSlope * aX * aX + aShift); // TODO: Need separate a, b per activation function
-    return (tY-0.5)*2.0;
-}
-
-inline double af_gauss_unsigned(double aX, double aSlope, double aShift)
-{
-    return exp( - aSlope * aX * aX + aShift);
-}
-
-inline double af_abs(double aX, double aShift)
-{
-    return ((aX + aShift)< 0.0)? -(aX + aShift): (aX + aShift);
-}
-
-inline double af_sine_signed(double aX, double aFreq, double aShift)
-{
-    return sin(aX * aFreq + aShift);
-}
-
-inline double af_sine_unsigned(double aX, double aFreq, double aShift)
-{
-    double tY = sin((aX * aFreq + aShift) );
-    return (tY + 1.0) / 2.0;
-}
-
-
-inline double af_linear(double aX, double aShift)
-{
-    return (aX + aShift);
-}
-
-
-inline double af_relu(double aX)
-{
-    return (aX > 0)?aX:0;
-}
-
-
-inline double af_softplus(double aX)
-{
-    return log(1 + exp(aX));
-}
-
-
-double unsigned_sigmoid_derivative(double x)
-{
-    return x * (1 - x);
-}
-
-double tanh_derivative(double x)
-{
-    return 1 - x * x;
-}
-
-///////////////////////////////////////
-// Neural network class implementation
-///////////////////////////////////////
-NeuralNetwork::NeuralNetwork(bool a_Minimal)
-{
-    if (!a_Minimal)
-    {
-        // build an XOR network
-
-        // The input neurons are 3 // indexes 0 1 2
-        Neuron t_i1, t_i2, t_i3;
-
-        // The output neuron       // index 3
-        Neuron t_o1;
-
-        // The hidden neuron       // index 4
-        Neuron t_h1;
-
-        m_neurons.push_back(t_i1);
-        m_neurons.push_back(t_i2);
-        m_neurons.push_back(t_i3);
-        m_neurons.push_back(t_o1);
-        m_neurons.push_back(t_h1);
-
-        // The connections
-        Connection t_c;
-
-        t_c.m_source_neuron_idx = 0;
-        t_c.m_target_neuron_idx = 3;
-        t_c.m_weight = 0;
-        m_connections.push_back(t_c);
-
-        t_c.m_source_neuron_idx = 1;
-        t_c.m_target_neuron_idx = 3;
-        t_c.m_weight = 0;
-        m_connections.push_back(t_c);
-
-        t_c.m_source_neuron_idx = 2;
-        t_c.m_target_neuron_idx = 3;
-        t_c.m_weight = 0;
-        m_connections.push_back(t_c);
-
-        t_c.m_source_neuron_idx = 0;
-        t_c.m_target_neuron_idx = 4;
-        t_c.m_weight = 0;
-        m_connections.push_back(t_c);
-
-        t_c.m_source_neuron_idx = 1;
-        t_c.m_target_neuron_idx = 4;
-        t_c.m_weight = 0;
-        m_connections.push_back(t_c);
-
-        t_c.m_source_neuron_idx = 2;
-        t_c.m_target_neuron_idx = 4;
-        t_c.m_weight = 0;
-        m_connections.push_back(t_c);
-
-        t_c.m_source_neuron_idx = 4;
-        t_c.m_target_neuron_idx = 3;
-        t_c.m_weight = 0;
-        m_connections.push_back(t_c);
-
-        m_num_inputs = 3;
-        m_num_outputs = 1;
-
-        // Initialize the network's weights (make them random)
-        for (unsigned int i = 0; i < m_connections.size(); i++)
-        {
-            m_connections[i].m_weight = ((double) rand() / (double) RAND_MAX)
-                    - 0.5;
-        }
-
-        // clean up other neuron data as well
-        for (unsigned int i = 0; i < m_neurons.size(); i++)
-        {
-            m_neurons[i].m_a = 1;
-            m_neurons[i].m_b = 0;
-            m_neurons[i].m_timeconst = m_neurons[i].m_bias =
-                    m_neurons[i].m_membrane_potential = 0;
-        }
-
-        InitRTRLMatrix();
-    }
-    else
-    {
-        // an empty network
-        m_num_inputs = m_num_outputs = 0;
-        m_total_error = 0;
-        // clean up other neuron data as well
-        for (unsigned int i = 0; i < m_neurons.size(); i++)
-        {
-            m_neurons[i].m_a = 1;
-            m_neurons[i].m_b = 0;
-            m_neurons[i].m_timeconst = m_neurons[i].m_bias =
-                    m_neurons[i].m_membrane_potential = 0;
-        }
-        Clear();
-    }
-}
-
-NeuralNetwork::NeuralNetwork()
-{
-    // an empty network
-    m_num_inputs = m_num_outputs = 0;
-    m_total_error = 0;
-    // clean up other neuron data as well
-    for (unsigned int i = 0; i < m_neurons.size(); i++)
-    {
-        m_neurons[i].m_a = 1;
-        m_neurons[i].m_b = 0;
-        m_neurons[i].m_timeconst = m_neurons[i].m_bias =
-                m_neurons[i].m_membrane_potential = 0;
-    }
-    Clear();
-}
-
-void NeuralNetwork::InitRTRLMatrix()
-{
-    // Allocate memory for the neurons sensitivity matrices.
-    for (unsigned int i = 0; i < m_neurons.size(); i++)
-    {
-        m_neurons[i].m_sensitivity_matrix.resize(m_neurons.size()); // first dimention
-        for (unsigned int j = 0; j < m_neurons.size(); j++)
-        {
-            m_neurons[i].m_sensitivity_matrix[j].resize(m_neurons.size()); // second dimention
-        }
-    }
-
-    // now clear it
-    FlushCube();
-    // clear out the other RTRL stuff as well
-    m_total_error = 0;
-    m_total_weight_change.resize(m_connections.size());
-    for (unsigned int i = 0; i < m_connections.size(); i++)
-    {
-        m_total_weight_change[i] = 0;
-    }
-}
-
-void NeuralNetwork::ActivateFast()
-{
-    // Loop connections. Calculate each connection's output signal.
-    for (unsigned int i = 0; i < m_connections.size(); i++)
-    {
-        m_connections[i].m_signal =
-                m_neurons[m_connections[i].m_source_neuron_idx].m_activation
-                        * m_connections[i].m_weight;
-    }
-    // Loop the connections again. This time add the signals to the target neurons.
-    // This will largely require out of order memory writes. This is the one loop where
-    // this will happen.
-    for (unsigned int i = 0; i < m_connections.size(); i++)
-    {
-        m_neurons[m_connections[i].m_target_neuron_idx].m_activesum +=
-                m_connections[i].m_signal;
-    }
-    // Now loop nodes_activesums, pass the signals through the activation function
-    // and store the result back to nodes_activations
-    // also skip inputs since they do not get an activation
-    for (unsigned int i = m_num_inputs; i < m_neurons.size(); i++)
-    {
-        double x = m_neurons[i].m_activesum;
-        m_neurons[i].m_activesum = 0;
-        // Apply the activation function
-        double y = 0.0;
-        y = af_sigmoid_unsigned(x, m_neurons[i].m_a, m_neurons[i].m_b);
-        m_neurons[i].m_activation = y;
-    }
-}
-
-void NeuralNetwork::Activate()
-{
-    // Loop connections. Calculate each connection's output signal.
-    for (unsigned int i = 0; i < m_connections.size(); i++)
-    {
-        m_connections[i].m_signal =
-                m_neurons[m_connections[i].m_source_neuron_idx].m_activation
-                        * m_connections[i].m_weight;
-    }
-    // Loop the connections again. This time add the signals to the target neurons.
-    // This will largely require out of order memory writes. This is the one loop where
-    // this will happen.
-    for (unsigned int i = 0; i < m_connections.size(); i++)
-    {
-        m_neurons[m_connections[i].m_target_neuron_idx].m_activesum +=
-                m_connections[i].m_signal;
-    }
-    // Now loop nodes_activesums, pass the signals through the activation function
-    // and store the result back to nodes_activations
-    // also skip inputs since they do not get an activation
-    for (unsigned int i = m_num_inputs; i < m_neurons.size(); i++)
-    {
-        double x = m_neurons[i].m_activesum;
-        m_neurons[i].m_activesum = 0;
-        // Apply the activation function
-        double y = 0.0;
-        switch (m_neurons[i].m_activation_function_type)
-        {
-        case SIGNED_SIGMOID:
-            y = af_sigmoid_signed(x, m_neurons[i].m_a, m_neurons[i].m_b);
-            break;
-        case UNSIGNED_SIGMOID:
-            y = af_sigmoid_unsigned(x, m_neurons[i].m_a, m_neurons[i].m_b);
-            break;
-        case TANH:
-            y = af_tanh(x, m_neurons[i].m_a, m_neurons[i].m_b);
-            break;
-        case TANH_CUBIC:
-            y = af_tanh_cubic(x, m_neurons[i].m_a, m_neurons[i].m_b);
-            break;
-        case SIGNED_STEP:
-            y = af_step_signed(x, m_neurons[i].m_b);
-            break;
-        case UNSIGNED_STEP:
-            y = af_step_unsigned(x, m_neurons[i].m_b);
-            break;
-        case SIGNED_GAUSS:
-            y = af_gauss_signed(x, m_neurons[i].m_a, m_neurons[i].m_b);
-            break;
-        case UNSIGNED_GAUSS:
-            y = af_gauss_unsigned(x, m_neurons[i].m_a, m_neurons[i].m_b);
-            break;
-        case ABS:
-            y = af_abs(x, m_neurons[i].m_b);
-            break;
-        case SIGNED_SINE:
-            y = af_sine_signed(x, m_neurons[i].m_a, m_neurons[i].m_b);
-            break;
-        case UNSIGNED_SINE:
-            y = af_sine_unsigned(x, m_neurons[i].m_a, m_neurons[i].m_b);
-            break;
-        case LINEAR:
-            y = af_linear(x, m_neurons[i].m_b);
-            break;
-        case RELU:
-            y = af_relu(x);
-            break;
-        case SOFTPLUS:
-            y = af_softplus(x);
-            break;
-        default:
-            y = af_sigmoid_unsigned(x, m_neurons[i].m_a, m_neurons[i].m_b);
-            break;
-
-        }
-        m_neurons[i].m_activation = y;
-    }
-
-}
-
-void NeuralNetwork::ActivateUseInternalBias()
-{
-    // Loop connections. Calculate each connection's output signal.
-    for (unsigned int i = 0; i < m_connections.size(); i++)
-    {
-        m_connections[i].m_signal =
-                m_neurons[m_connections[i].m_source_neuron_idx].m_activation
-                        * m_connections[i].m_weight;
-    }
-    // Loop the connections again. This time add the signals to the target neurons.
-    // This will largely require out of order memory writes. This is the one loop where
-    // this will happen.
-    for (unsigned int i = 0; i < m_connections.size(); i++)
-    {
-        m_neurons[m_connections[i].m_target_neuron_idx].m_activesum +=
-                m_connections[i].m_signal;
-    }
-    // Now loop nodes_activesums, pass the signals through the activation function
-    // and store the result back to nodes_activations
-    // also skip inputs since they do not get an activation
-    for (unsigned int i = m_num_inputs; i < m_neurons.size(); i++)
-    {
-        double x = m_neurons[i].m_activesum + m_neurons[i].m_bias;
-        m_neurons[i].m_activesum = 0;
-        // Apply the activation function
-        double y = 0.0;
-        switch (m_neurons[i].m_activation_function_type)
-        {
-        case SIGNED_SIGMOID:
-            y = af_sigmoid_signed(x, m_neurons[i].m_a, m_neurons[i].m_b);
-            break;
-        case UNSIGNED_SIGMOID:
-            y = af_sigmoid_unsigned(x, m_neurons[i].m_a, m_neurons[i].m_b);
-            break;
-        case TANH:
-            y = af_tanh(x, m_neurons[i].m_a, m_neurons[i].m_b);
-            break;
-        case TANH_CUBIC:
-            y = af_tanh_cubic(x, m_neurons[i].m_a, m_neurons[i].m_b);
-            break;
-        case SIGNED_STEP:
-            y = af_step_signed(x, m_neurons[i].m_b);
-            break;
-        case UNSIGNED_STEP:
-            y = af_step_unsigned(x, m_neurons[i].m_b);
-            break;
-        case SIGNED_GAUSS:
-            y = af_gauss_signed(x, m_neurons[i].m_a, m_neurons[i].m_b);
-            break;
-        case UNSIGNED_GAUSS:
-            y = af_gauss_unsigned(x, m_neurons[i].m_a, m_neurons[i].m_b);
-            break;
-        case ABS:
-            y = af_abs(x, m_neurons[i].m_b);
-            break;
-        case SIGNED_SINE:
-            y = af_sine_signed(x, m_neurons[i].m_a, m_neurons[i].m_b);
-            break;
-        case UNSIGNED_SINE:
-            y = af_sine_unsigned(x, m_neurons[i].m_a, m_neurons[i].m_b);
-            break;
-        case LINEAR:
-            y = af_linear(x, m_neurons[i].m_b);
-            break;
-        case RELU:
-            y = af_relu(x);
-            break;
-        case SOFTPLUS:
-            y = af_softplus(x);
-            break;
-        default:
-            y = af_sigmoid_unsigned(x, m_neurons[i].m_a, m_neurons[i].m_b);
-            break;
-        }
-        m_neurons[i].m_activation = y;
-    }
-
-}
-
-void NeuralNetwork::ActivateLeaky(double a_dtime)
-{
-    // Loop connections. Calculate each connection's output signal.
-    for (unsigned int i = 0; i < m_connections.size(); i++)
-    {
-        m_connections[i].m_signal =
-                m_neurons[m_connections[i].m_source_neuron_idx].m_activation
-                        * m_connections[i].m_weight;
-    }
-    // Loop the connections again. This time add the signals to the target neurons.
-    // This will largely require out of order memory writes. This is the one loop where
-    // this will happen.
-    for (unsigned int i = 0; i < m_connections.size(); i++)
-    {
-        m_neurons[m_connections[i].m_target_neuron_idx].m_activesum +=
-                m_connections[i].m_signal;
-    }
-    // Now we have the leaky integrator step for the neurons
-    for (unsigned int i = m_num_inputs; i < m_neurons.size(); i++)
-    {
-        double t_const = a_dtime / m_neurons[i].m_timeconst;
-        m_neurons[i].m_membrane_potential = (1.0 - t_const)
-                * m_neurons[i].m_membrane_potential
-                + t_const * m_neurons[i].m_activesum;
-    }
-    // Now loop nodes_activesums, pass the signals through the activation function
-    // and store the result back to nodes_activations
-    // also skip inputs since they do not get an activation
-    for (unsigned int i = m_num_inputs; i < m_neurons.size(); i++)
-    {
-        double x = m_neurons[i].m_membrane_potential + m_neurons[i].m_bias;
-        m_neurons[i].m_activesum = 0;
-        // Apply the activation function
-        double y = 0.0;
-        switch (m_neurons[i].m_activation_function_type)
-        {
-        case SIGNED_SIGMOID:
-            y = af_sigmoid_signed(x, m_neurons[i].m_a, m_neurons[i].m_b);
-            break;
-        case UNSIGNED_SIGMOID:
-            y = af_sigmoid_unsigned(x, m_neurons[i].m_a, m_neurons[i].m_b);
-            break;
-        case TANH:
-            y = af_tanh(x, m_neurons[i].m_a, m_neurons[i].m_b);
-            break;
-        case TANH_CUBIC:
-            y = af_tanh_cubic(x, m_neurons[i].m_a, m_neurons[i].m_b);
-            break;
-        case SIGNED_STEP:
-            y = af_step_signed(x, m_neurons[i].m_b);
-            break;
-        case UNSIGNED_STEP:
-            y = af_step_unsigned(x, m_neurons[i].m_b);
-            break;
-        case SIGNED_GAUSS:
-            y = af_gauss_signed(x, m_neurons[i].m_a, m_neurons[i].m_b);
-            break;
-        case UNSIGNED_GAUSS:
-            y = af_gauss_unsigned(x, m_neurons[i].m_a, m_neurons[i].m_b);
-            break;
-        case ABS:
-            y = af_abs(x, m_neurons[i].m_b);
-            break;
-        case SIGNED_SINE:
-            y = af_sine_signed(x, m_neurons[i].m_a, m_neurons[i].m_b);
-            break;
-        case UNSIGNED_SINE:
-            y = af_sine_unsigned(x, m_neurons[i].m_a, m_neurons[i].m_b);
-            break;
-        case LINEAR:
-            y = af_linear(x, m_neurons[i].m_b);
-            break;
-        case RELU:
-            y = af_relu(x);
-            break;
-        case SOFTPLUS:
-            y = af_softplus(x);
-            break;
-        default:
-            y = af_sigmoid_unsigned(x, m_neurons[i].m_a, m_neurons[i].m_b);
-            break;
-        }
-        m_neurons[i].m_activation = y;
-    }
-
-}
-
-void NeuralNetwork::Flush()
-{
-    for (unsigned int i = 0; i < m_neurons.size(); i++)
-    {
-        m_neurons[i].m_activation = 0;
-        m_neurons[i].m_activesum = 0;
-        m_neurons[i].m_membrane_potential = 0;
-    }
-}
-
-void NeuralNetwork::FlushCube()
-{
-    // clear the cube
-    for (unsigned int i = 0; i < m_neurons.size(); i++)
-        for (unsigned int j = 0; j < m_neurons.size(); j++)
-            for (unsigned int k = 0; k < m_neurons.size(); k++)
-                m_neurons[k].m_sensitivity_matrix[i][j] = 0;
-}
-void NeuralNetwork::Input(std::vector<double>& a_Inputs)
-{
-	unsigned mx = a_Inputs.size();
-	if (mx > m_num_inputs)
-	{
-		mx = m_num_inputs;
-	}
-
-    for (unsigned int i = 0; i < mx; i++)
-    {
-        m_neurons[i].m_activation = a_Inputs[i];
-    }
-}
-
-#ifdef USE_BOOST_PYTHON
-
-void NeuralNetwork::Input_python_list(const py::list& a_Inputs)
-{
-    int len = py::len(a_Inputs);
-    std::vector<double> inp;
-    inp.resize(len);
-    for(int i=0; i<len; i++)
-    {
-        inp[i] = py::extract<double>(a_Inputs[i]);
-    }
-
-    // if the number of passed inputs differs from the actual number of inputs,
-    // clip them to fit.
-    if (inp.size() != m_num_inputs)
-    {
-        inp.resize(m_num_inputs);
-    }
-
-    Input(inp);
-}
-
-<<<<<<< HEAD
-void NeuralNetwork::Input_numpy(const py::numpy::ndarray& a_Inputs)
-=======
-void NeuralNetwork::Input_numpy(pyndarray& a_Inputs)
->>>>>>> 4d5f8853
-{
-    int len = py::len(a_Inputs);
-    std::vector<double> inp;
-    inp.resize(len);
-    for(int i=0; i<len; i++)
-    {
-        inp[i] = py::extract<double>(a_Inputs[i]);
-    }
-
-    // if the number of passed inputs differs from the actual number of inputs,
-    // clip them to fit.
-    if (inp.size() != m_num_inputs)
-    {
-        inp.resize(m_num_inputs);
-    }
-
-    Input(inp);
-}
-
-#endif
-
-std::vector<double> NeuralNetwork::Output()
-{
-    std::vector<double> t_output;
-    for (int i = 0; i < m_num_outputs; i++)
-    {
-        t_output.push_back(m_neurons[i + m_num_inputs].m_activation);
-    }
-    return t_output;
-}
-
-void NeuralNetwork::Adapt(Parameters& a_Parameters)
-{
-    // find max absolute magnitude of the weight
-    double t_max_weight = -999999999;
-    for (unsigned int i = 0; i < m_connections.size(); i++)
-    {
-        if (fabs(m_connections[i].m_weight) > t_max_weight)
-        {
-            t_max_weight = fabs(m_connections[i].m_weight);
-        }
-    }
-
-    for (unsigned int i = 0; i < m_connections.size(); i++)
-    {
-        /////////////////////////////////////
-        // modify weight of that connection
-        ////
-        double t_incoming_neuron_activation =
-                m_neurons[m_connections[i].m_source_neuron_idx].m_activation;
-        double t_outgoing_neuron_activation =
-                m_neurons[m_connections[i].m_target_neuron_idx].m_activation;
-        if (m_connections[i].m_weight > 0) // positive weight
-        {
-            double t_delta = (m_connections[i].m_hebb_rate
-                    * (t_max_weight - m_connections[i].m_weight)
-                    * t_incoming_neuron_activation
-                    * t_outgoing_neuron_activation)
-                    + m_connections[i].m_hebb_pre_rate * t_max_weight
-                            * t_incoming_neuron_activation
-                            * (t_outgoing_neuron_activation - 1.0);
-            m_connections[i].m_weight = (m_connections[i].m_weight + t_delta);
-        }
-        else if (m_connections[i].m_weight < 0) // negative weight
-        {
-            // In the inhibatory case, we strengthen the synapse when output is low and
-            // input is high
-            double t_delta = m_connections[i].m_hebb_pre_rate
-                    * (t_max_weight - m_connections[i].m_weight)
-                    * t_incoming_neuron_activation
-                    * (1.0 - t_outgoing_neuron_activation)
-                    - m_connections[i].m_hebb_rate * t_max_weight
-                            * t_incoming_neuron_activation
-                            * t_outgoing_neuron_activation;
-            m_connections[i].m_weight = -(m_connections[i].m_weight + t_delta);
-        }
-
-        Clamp(m_connections[i].m_weight, -a_Parameters.MaxWeight,
-                a_Parameters.MaxWeight);
-    }
-}
-
-int NeuralNetwork::ConnectionExists(int a_to, int a_from)
-{
-    for (unsigned int i = 0; i < m_connections.size(); i++)
-    {
-        if ((m_connections[i].m_source_neuron_idx == a_from)
-                && (m_connections[i].m_target_neuron_idx == a_to))
-        {
-            return i;
-        }
-    }
-
-    return -1;
-}
-
-void NeuralNetwork::RTRL_update_gradients()
-{
-    // for every neuron
-    for (unsigned int k = m_num_inputs; k < m_neurons.size(); k++)
-    {
-        // for all possible connections
-        for (unsigned int i = m_num_inputs; i < m_neurons.size(); i++)
-            // to
-            for (unsigned int j = 0; j < m_neurons.size(); j++) // from
-            {
-                int t_idx = ConnectionExists(i, j);
-                if (t_idx != -1)
-                {
-                    //double t_derivative = unsigned_sigmoid_derivative( m_neurons[k].m_activation );
-                    double t_derivative = 0;
-                    if (m_neurons[k].m_activation_function_type
-                            == NEAT::UNSIGNED_SIGMOID)
-                    {
-                        t_derivative = unsigned_sigmoid_derivative(
-                                m_neurons[k].m_activation);
-                    }
-                    else if (m_neurons[k].m_activation_function_type
-                            == NEAT::TANH)
-                    {
-                        t_derivative = tanh_derivative(
-                                m_neurons[k].m_activation);
-                    }
-
-                    double t_sum = 0;
-                    // calculate the other sum
-                    for (unsigned int l = 0; l < m_neurons.size(); l++)
-                    {
-                        int t_l_idx = ConnectionExists(k, l);
-                        if (t_l_idx != -1)
-                        {
-                            t_sum += m_connections[t_l_idx].m_weight
-                                    * m_neurons[l].m_sensitivity_matrix[i][j];
-                        }
-                    }
-
-                    if (i == k)
-                    {
-                        t_sum += m_neurons[j].m_activation;
-                    }
-                    m_neurons[k].m_sensitivity_matrix[i][j] = t_derivative
-                            * t_sum;
-                }
-                else
-                {
-                    m_neurons[k].m_sensitivity_matrix[i][j] = 0;
-                }
-            }
-
-    }
-
-}
-
-// please pay attention. notice here only one output is assumed
-void NeuralNetwork::RTRL_update_error(double a_target)
-{
-    // add to total error
-    m_total_error = (a_target - Output()[0]);
-    // adjust each weight
-    for (unsigned int i = 0; i < m_neurons.size(); i++) // to
-    {
-        for (unsigned int j = 0; j < m_neurons.size(); j++) // from
-        {
-            int t_idx = ConnectionExists(i, j);
-            if (t_idx != -1)
-            {
-                // we know the first output's index is m_num_inputs
-                double t_delta = m_total_error
-                        * m_neurons[m_num_inputs].m_sensitivity_matrix[i][j];
-                m_total_weight_change[t_idx] += t_delta * LEARNING_RATE;
-            }
-        }
-    }
-}
-
-void NeuralNetwork::RTRL_update_weights()
-{
-    for (unsigned int i = 0; i < m_connections.size(); i++)
-    {
-        m_connections[i].m_weight += m_total_weight_change[i];
-        m_total_weight_change[i] = 0; // clear this out
-    }
-    m_total_error = 0;
-}
-
-void NeuralNetwork::Save(const char* a_filename)
-{
-    FILE* fil = fopen(a_filename, "w");
-    Save(fil);
-    fclose(fil);
-}
-
-void NeuralNetwork::Save(FILE* a_file)
-{
-    fprintf(a_file, "NNstart\n");
-    // save num inputs/outputs and stuff
-    fprintf(a_file, "%d %d\n", m_num_inputs, m_num_outputs);
-    // save neurons
-    for (unsigned int i = 0; i < m_neurons.size(); i++)
-    {
-        // TYPE .. A .. B .. time_const .. bias .. activation_function_type .. split_y
-        fprintf(a_file, "neuron %d %3.18f %3.18f %3.18f %3.18f %d %3.18f\n",
-                static_cast<int>(m_neurons[i].m_type), m_neurons[i].m_a,
-                m_neurons[i].m_b, m_neurons[i].m_timeconst, m_neurons[i].m_bias,
-                static_cast<int>(m_neurons[i].m_activation_function_type),
-                m_neurons[i].m_split_y);
-    }
-    // save connections
-    for (unsigned int i = 0; i < m_connections.size(); i++)
-    {
-        // from .. to .. weight.. isrecur
-        fprintf(a_file, "connection %d %d %3.18f %d %3.18f %3.18f\n",
-                m_connections[i].m_source_neuron_idx,
-                m_connections[i].m_target_neuron_idx, m_connections[i].m_weight,
-                static_cast<int>(m_connections[i].m_recur_flag),
-                m_connections[i].m_hebb_rate, m_connections[i].m_hebb_pre_rate);
-    }
-    // end
-    fprintf(a_file, "NNend\n\n");
-}
-
-bool NeuralNetwork::Load(std::ifstream& a_DataFile)
-{
-    std::string t_str;
-    bool t_no_start = true, t_no_end = true;
-
-    if (!a_DataFile)
-    {
-        ostringstream tStream;
-        tStream << "NN file error!" << std::endl;
-        //    throw NS::Exception(tStream.str());
-    }
-
-    // search for NNstart
-    do
-    {
-        a_DataFile >> t_str;
-        if (t_str == "NNstart")
-            t_no_start = false;
-
-    }
-    while ((t_str != "NNstart") && (!a_DataFile.eof()));
-
-    if (t_no_start)
-        return false;
-
-    Clear();
-
-    // read in the input/output dimentions
-    a_DataFile >> m_num_inputs;
-    a_DataFile >> m_num_outputs;
-
-    // read in all data
-    do
-    {
-        a_DataFile >> t_str;
-
-        // a neuron?
-        if (t_str == "neuron")
-        {
-            Neuron t_n;
-
-            // for type and aftype
-            int t_type, t_aftype;
-
-            a_DataFile >> t_type;
-            a_DataFile >> t_n.m_a;
-            a_DataFile >> t_n.m_b;
-            a_DataFile >> t_n.m_timeconst;
-            a_DataFile >> t_n.m_bias;
-            a_DataFile >> t_aftype;
-            a_DataFile >> t_n.m_split_y;
-
-            t_n.m_type = static_cast<NEAT::NeuronType>(t_type);
-            t_n.m_activation_function_type = static_cast<NEAT::ActivationFunction>(t_aftype);
-
-            m_neurons.push_back(t_n);
-        }
-
-        // a connection?
-        if (t_str == "connection")
-        {
-            Connection t_c;
-
-            int t_isrecur;
-
-            a_DataFile >> t_c.m_source_neuron_idx;
-            a_DataFile >> t_c.m_target_neuron_idx;
-            a_DataFile >> t_c.m_weight;
-            a_DataFile >> t_isrecur;
-
-            a_DataFile >> t_c.m_hebb_rate;
-            a_DataFile >> t_c.m_hebb_pre_rate;
-
-            t_c.m_recur_flag = static_cast<bool>(t_isrecur);
-
-            m_connections.push_back(t_c);
-        }
-
-
-
-        if (t_str == "NNend")
-            t_no_end = false;
-    }
-    while ((t_str != "NNend") && (!a_DataFile.eof()));
-
-    if (t_no_end)
-    {
-        ostringstream tStream;
-        tStream << "NNend not found in file!" << std::endl;
-        //    throw NS::Exception(tStream.str());
-    }
-
-    return true;
-}
-bool NeuralNetwork::Load(const char *a_filename)
-{
-    std::ifstream t_DataFile(a_filename);
-    return Load(t_DataFile);
-}
-
-
-}; // namespace NEAT
+///////////////////////////////////////////////////////////////////////////////////////////
+//    MultiNEAT - Python/C++ NeuroEvolution of Augmenting Topologies Library
+//
+//    Copyright (C) 2012 Peter Chervenski
+//
+//    This program is free software: you can redistribute it and/or modify
+//    it under the terms of the GNU Lesser General Public License as published by
+//    the Free Software Foundation, either version 3 of the License, or
+//    (at your option) any later version.
+//
+//    This program is distributed in the hope that it will be useful,
+//    but WITHOUT ANY WARRANTY; without even the implied warranty of
+//    MERCHANTABILITY or FITNESS FOR A PARTICULAR PURPOSE.  See the
+//    GNU General Public License for more details.
+//
+//    You should have received a copy of the GNU Lesser General Public License
+//    along with this program.  If not, see < http://www.gnu.org/licenses/ >.
+//
+//    Contact info:
+//
+//    Peter Chervenski < spookey@abv.bg >
+//    Shane Ryan < shane.mcdonald.ryan@gmail.com >
+///////////////////////////////////////////////////////////////////////////////////////////
+
+///////////////////////////////////////////////////////////////////////////////
+// File:        Phenotype.cpp
+// Description: Implementation of the phenotype activation functions.
+///////////////////////////////////////////////////////////////////////////////
+
+
+
+#include <math.h>
+#include <float.h>
+#include <fstream>
+#include <sstream>
+#include <string>
+#include <iostream>
+#include "NeuralNetwork.h"
+#include "Assert.h"
+#include "Utils.h"
+
+//#define NULL 0
+#define sqr(x) ((x)*(x))
+#define LEARNING_RATE 0.0001
+
+namespace NEAT
+{
+
+/////////////////////////////////////
+// The set of activation functions //
+/////////////////////////////////////
+
+
+inline double af_sigmoid_unsigned(double aX, double aSlope, double aShift)
+{
+    return 1.0 / (1.0 + exp( - aSlope * aX - aShift));
+}
+
+inline double af_sigmoid_signed(double aX, double aSlope, double aShift)
+{
+    double tY = af_sigmoid_unsigned(aX, aSlope, aShift);
+    return (tY - 0.5) * 2.0;
+}
+
+inline double af_tanh(double aX, double aSlope, double aShift)
+{
+    return tanh(aX * aSlope);
+}
+
+inline double af_tanh_cubic(double aX, double aSlope, double aShift)
+{
+    return tanh(aX * aX * aX * aSlope);
+}
+
+inline double af_step_signed(double aX, double aShift)
+{
+    double tY;
+    if (aX > aShift)
+    {
+        tY = 1.0;
+    }
+    else
+    {
+        tY = -1.0;
+    }
+
+    return tY;
+}
+
+inline double af_step_unsigned(double aX, double aShift)
+{
+    if (aX > (0.5+aShift))
+    {
+        return 1.0;
+    }
+    else
+    {
+        return 0.0;
+    }
+}
+
+inline double af_gauss_signed(double aX, double aSlope, double aShift)
+{
+    double tY = exp( - aSlope * aX * aX + aShift); // TODO: Need separate a, b per activation function
+    return (tY-0.5)*2.0;
+}
+
+inline double af_gauss_unsigned(double aX, double aSlope, double aShift)
+{
+    return exp( - aSlope * aX * aX + aShift);
+}
+
+inline double af_abs(double aX, double aShift)
+{
+    return ((aX + aShift)< 0.0)? -(aX + aShift): (aX + aShift);
+}
+
+inline double af_sine_signed(double aX, double aFreq, double aShift)
+{
+    return sin(aX * aFreq + aShift);
+}
+
+inline double af_sine_unsigned(double aX, double aFreq, double aShift)
+{
+    double tY = sin((aX * aFreq + aShift) );
+    return (tY + 1.0) / 2.0;
+}
+
+
+inline double af_linear(double aX, double aShift)
+{
+    return (aX + aShift);
+}
+
+
+inline double af_relu(double aX)
+{
+    return (aX > 0)?aX:0;
+}
+
+
+inline double af_softplus(double aX)
+{
+    return log(1 + exp(aX));
+}
+
+
+double unsigned_sigmoid_derivative(double x)
+{
+    return x * (1 - x);
+}
+
+double tanh_derivative(double x)
+{
+    return 1 - x * x;
+}
+
+///////////////////////////////////////
+// Neural network class implementation
+///////////////////////////////////////
+NeuralNetwork::NeuralNetwork(bool a_Minimal)
+{
+    if (!a_Minimal)
+    {
+        // build an XOR network
+
+        // The input neurons are 3 // indexes 0 1 2
+        Neuron t_i1, t_i2, t_i3;
+
+        // The output neuron       // index 3
+        Neuron t_o1;
+
+        // The hidden neuron       // index 4
+        Neuron t_h1;
+
+        m_neurons.push_back(t_i1);
+        m_neurons.push_back(t_i2);
+        m_neurons.push_back(t_i3);
+        m_neurons.push_back(t_o1);
+        m_neurons.push_back(t_h1);
+
+        // The connections
+        Connection t_c;
+
+        t_c.m_source_neuron_idx = 0;
+        t_c.m_target_neuron_idx = 3;
+        t_c.m_weight = 0;
+        m_connections.push_back(t_c);
+
+        t_c.m_source_neuron_idx = 1;
+        t_c.m_target_neuron_idx = 3;
+        t_c.m_weight = 0;
+        m_connections.push_back(t_c);
+
+        t_c.m_source_neuron_idx = 2;
+        t_c.m_target_neuron_idx = 3;
+        t_c.m_weight = 0;
+        m_connections.push_back(t_c);
+
+        t_c.m_source_neuron_idx = 0;
+        t_c.m_target_neuron_idx = 4;
+        t_c.m_weight = 0;
+        m_connections.push_back(t_c);
+
+        t_c.m_source_neuron_idx = 1;
+        t_c.m_target_neuron_idx = 4;
+        t_c.m_weight = 0;
+        m_connections.push_back(t_c);
+
+        t_c.m_source_neuron_idx = 2;
+        t_c.m_target_neuron_idx = 4;
+        t_c.m_weight = 0;
+        m_connections.push_back(t_c);
+
+        t_c.m_source_neuron_idx = 4;
+        t_c.m_target_neuron_idx = 3;
+        t_c.m_weight = 0;
+        m_connections.push_back(t_c);
+
+        m_num_inputs = 3;
+        m_num_outputs = 1;
+
+        // Initialize the network's weights (make them random)
+        for (unsigned int i = 0; i < m_connections.size(); i++)
+        {
+            m_connections[i].m_weight = ((double) rand() / (double) RAND_MAX)
+                    - 0.5;
+        }
+
+        // clean up other neuron data as well
+        for (unsigned int i = 0; i < m_neurons.size(); i++)
+        {
+            m_neurons[i].m_a = 1;
+            m_neurons[i].m_b = 0;
+            m_neurons[i].m_timeconst = m_neurons[i].m_bias =
+                    m_neurons[i].m_membrane_potential = 0;
+        }
+
+        InitRTRLMatrix();
+    }
+    else
+    {
+        // an empty network
+        m_num_inputs = m_num_outputs = 0;
+        m_total_error = 0;
+        // clean up other neuron data as well
+        for (unsigned int i = 0; i < m_neurons.size(); i++)
+        {
+            m_neurons[i].m_a = 1;
+            m_neurons[i].m_b = 0;
+            m_neurons[i].m_timeconst = m_neurons[i].m_bias =
+                    m_neurons[i].m_membrane_potential = 0;
+        }
+        Clear();
+    }
+}
+
+NeuralNetwork::NeuralNetwork()
+{
+    // an empty network
+    m_num_inputs = m_num_outputs = 0;
+    m_total_error = 0;
+    // clean up other neuron data as well
+    for (unsigned int i = 0; i < m_neurons.size(); i++)
+    {
+        m_neurons[i].m_a = 1;
+        m_neurons[i].m_b = 0;
+        m_neurons[i].m_timeconst = m_neurons[i].m_bias =
+                m_neurons[i].m_membrane_potential = 0;
+    }
+    Clear();
+}
+
+void NeuralNetwork::InitRTRLMatrix()
+{
+    // Allocate memory for the neurons sensitivity matrices.
+    for (unsigned int i = 0; i < m_neurons.size(); i++)
+    {
+        m_neurons[i].m_sensitivity_matrix.resize(m_neurons.size()); // first dimention
+        for (unsigned int j = 0; j < m_neurons.size(); j++)
+        {
+            m_neurons[i].m_sensitivity_matrix[j].resize(m_neurons.size()); // second dimention
+        }
+    }
+
+    // now clear it
+    FlushCube();
+    // clear out the other RTRL stuff as well
+    m_total_error = 0;
+    m_total_weight_change.resize(m_connections.size());
+    for (unsigned int i = 0; i < m_connections.size(); i++)
+    {
+        m_total_weight_change[i] = 0;
+    }
+}
+
+void NeuralNetwork::ActivateFast()
+{
+    // Loop connections. Calculate each connection's output signal.
+    for (unsigned int i = 0; i < m_connections.size(); i++)
+    {
+        m_connections[i].m_signal =
+                m_neurons[m_connections[i].m_source_neuron_idx].m_activation
+                        * m_connections[i].m_weight;
+    }
+    // Loop the connections again. This time add the signals to the target neurons.
+    // This will largely require out of order memory writes. This is the one loop where
+    // this will happen.
+    for (unsigned int i = 0; i < m_connections.size(); i++)
+    {
+        m_neurons[m_connections[i].m_target_neuron_idx].m_activesum +=
+                m_connections[i].m_signal;
+    }
+    // Now loop nodes_activesums, pass the signals through the activation function
+    // and store the result back to nodes_activations
+    // also skip inputs since they do not get an activation
+    for (unsigned int i = m_num_inputs; i < m_neurons.size(); i++)
+    {
+        double x = m_neurons[i].m_activesum;
+        m_neurons[i].m_activesum = 0;
+        // Apply the activation function
+        double y = 0.0;
+        y = af_sigmoid_unsigned(x, m_neurons[i].m_a, m_neurons[i].m_b);
+        m_neurons[i].m_activation = y;
+    }
+}
+
+void NeuralNetwork::Activate()
+{
+    // Loop connections. Calculate each connection's output signal.
+    for (unsigned int i = 0; i < m_connections.size(); i++)
+    {
+        m_connections[i].m_signal =
+                m_neurons[m_connections[i].m_source_neuron_idx].m_activation
+                        * m_connections[i].m_weight;
+    }
+    // Loop the connections again. This time add the signals to the target neurons.
+    // This will largely require out of order memory writes. This is the one loop where
+    // this will happen.
+    for (unsigned int i = 0; i < m_connections.size(); i++)
+    {
+        m_neurons[m_connections[i].m_target_neuron_idx].m_activesum +=
+                m_connections[i].m_signal;
+    }
+    // Now loop nodes_activesums, pass the signals through the activation function
+    // and store the result back to nodes_activations
+    // also skip inputs since they do not get an activation
+    for (unsigned int i = m_num_inputs; i < m_neurons.size(); i++)
+    {
+        double x = m_neurons[i].m_activesum;
+        m_neurons[i].m_activesum = 0;
+        // Apply the activation function
+        double y = 0.0;
+        switch (m_neurons[i].m_activation_function_type)
+        {
+        case SIGNED_SIGMOID:
+            y = af_sigmoid_signed(x, m_neurons[i].m_a, m_neurons[i].m_b);
+            break;
+        case UNSIGNED_SIGMOID:
+            y = af_sigmoid_unsigned(x, m_neurons[i].m_a, m_neurons[i].m_b);
+            break;
+        case TANH:
+            y = af_tanh(x, m_neurons[i].m_a, m_neurons[i].m_b);
+            break;
+        case TANH_CUBIC:
+            y = af_tanh_cubic(x, m_neurons[i].m_a, m_neurons[i].m_b);
+            break;
+        case SIGNED_STEP:
+            y = af_step_signed(x, m_neurons[i].m_b);
+            break;
+        case UNSIGNED_STEP:
+            y = af_step_unsigned(x, m_neurons[i].m_b);
+            break;
+        case SIGNED_GAUSS:
+            y = af_gauss_signed(x, m_neurons[i].m_a, m_neurons[i].m_b);
+            break;
+        case UNSIGNED_GAUSS:
+            y = af_gauss_unsigned(x, m_neurons[i].m_a, m_neurons[i].m_b);
+            break;
+        case ABS:
+            y = af_abs(x, m_neurons[i].m_b);
+            break;
+        case SIGNED_SINE:
+            y = af_sine_signed(x, m_neurons[i].m_a, m_neurons[i].m_b);
+            break;
+        case UNSIGNED_SINE:
+            y = af_sine_unsigned(x, m_neurons[i].m_a, m_neurons[i].m_b);
+            break;
+        case LINEAR:
+            y = af_linear(x, m_neurons[i].m_b);
+            break;
+        case RELU:
+            y = af_relu(x);
+            break;
+        case SOFTPLUS:
+            y = af_softplus(x);
+            break;
+        default:
+            y = af_sigmoid_unsigned(x, m_neurons[i].m_a, m_neurons[i].m_b);
+            break;
+
+        }
+        m_neurons[i].m_activation = y;
+    }
+
+}
+
+void NeuralNetwork::ActivateUseInternalBias()
+{
+    // Loop connections. Calculate each connection's output signal.
+    for (unsigned int i = 0; i < m_connections.size(); i++)
+    {
+        m_connections[i].m_signal =
+                m_neurons[m_connections[i].m_source_neuron_idx].m_activation
+                        * m_connections[i].m_weight;
+    }
+    // Loop the connections again. This time add the signals to the target neurons.
+    // This will largely require out of order memory writes. This is the one loop where
+    // this will happen.
+    for (unsigned int i = 0; i < m_connections.size(); i++)
+    {
+        m_neurons[m_connections[i].m_target_neuron_idx].m_activesum +=
+                m_connections[i].m_signal;
+    }
+    // Now loop nodes_activesums, pass the signals through the activation function
+    // and store the result back to nodes_activations
+    // also skip inputs since they do not get an activation
+    for (unsigned int i = m_num_inputs; i < m_neurons.size(); i++)
+    {
+        double x = m_neurons[i].m_activesum + m_neurons[i].m_bias;
+        m_neurons[i].m_activesum = 0;
+        // Apply the activation function
+        double y = 0.0;
+        switch (m_neurons[i].m_activation_function_type)
+        {
+        case SIGNED_SIGMOID:
+            y = af_sigmoid_signed(x, m_neurons[i].m_a, m_neurons[i].m_b);
+            break;
+        case UNSIGNED_SIGMOID:
+            y = af_sigmoid_unsigned(x, m_neurons[i].m_a, m_neurons[i].m_b);
+            break;
+        case TANH:
+            y = af_tanh(x, m_neurons[i].m_a, m_neurons[i].m_b);
+            break;
+        case TANH_CUBIC:
+            y = af_tanh_cubic(x, m_neurons[i].m_a, m_neurons[i].m_b);
+            break;
+        case SIGNED_STEP:
+            y = af_step_signed(x, m_neurons[i].m_b);
+            break;
+        case UNSIGNED_STEP:
+            y = af_step_unsigned(x, m_neurons[i].m_b);
+            break;
+        case SIGNED_GAUSS:
+            y = af_gauss_signed(x, m_neurons[i].m_a, m_neurons[i].m_b);
+            break;
+        case UNSIGNED_GAUSS:
+            y = af_gauss_unsigned(x, m_neurons[i].m_a, m_neurons[i].m_b);
+            break;
+        case ABS:
+            y = af_abs(x, m_neurons[i].m_b);
+            break;
+        case SIGNED_SINE:
+            y = af_sine_signed(x, m_neurons[i].m_a, m_neurons[i].m_b);
+            break;
+        case UNSIGNED_SINE:
+            y = af_sine_unsigned(x, m_neurons[i].m_a, m_neurons[i].m_b);
+            break;
+        case LINEAR:
+            y = af_linear(x, m_neurons[i].m_b);
+            break;
+        case RELU:
+            y = af_relu(x);
+            break;
+        case SOFTPLUS:
+            y = af_softplus(x);
+            break;
+        default:
+            y = af_sigmoid_unsigned(x, m_neurons[i].m_a, m_neurons[i].m_b);
+            break;
+        }
+        m_neurons[i].m_activation = y;
+    }
+
+}
+
+void NeuralNetwork::ActivateLeaky(double a_dtime)
+{
+    // Loop connections. Calculate each connection's output signal.
+    for (unsigned int i = 0; i < m_connections.size(); i++)
+    {
+        m_connections[i].m_signal =
+                m_neurons[m_connections[i].m_source_neuron_idx].m_activation
+                        * m_connections[i].m_weight;
+    }
+    // Loop the connections again. This time add the signals to the target neurons.
+    // This will largely require out of order memory writes. This is the one loop where
+    // this will happen.
+    for (unsigned int i = 0; i < m_connections.size(); i++)
+    {
+        m_neurons[m_connections[i].m_target_neuron_idx].m_activesum +=
+                m_connections[i].m_signal;
+    }
+    // Now we have the leaky integrator step for the neurons
+    for (unsigned int i = m_num_inputs; i < m_neurons.size(); i++)
+    {
+        double t_const = a_dtime / m_neurons[i].m_timeconst;
+        m_neurons[i].m_membrane_potential = (1.0 - t_const)
+                * m_neurons[i].m_membrane_potential
+                + t_const * m_neurons[i].m_activesum;
+    }
+    // Now loop nodes_activesums, pass the signals through the activation function
+    // and store the result back to nodes_activations
+    // also skip inputs since they do not get an activation
+    for (unsigned int i = m_num_inputs; i < m_neurons.size(); i++)
+    {
+        double x = m_neurons[i].m_membrane_potential + m_neurons[i].m_bias;
+        m_neurons[i].m_activesum = 0;
+        // Apply the activation function
+        double y = 0.0;
+        switch (m_neurons[i].m_activation_function_type)
+        {
+        case SIGNED_SIGMOID:
+            y = af_sigmoid_signed(x, m_neurons[i].m_a, m_neurons[i].m_b);
+            break;
+        case UNSIGNED_SIGMOID:
+            y = af_sigmoid_unsigned(x, m_neurons[i].m_a, m_neurons[i].m_b);
+            break;
+        case TANH:
+            y = af_tanh(x, m_neurons[i].m_a, m_neurons[i].m_b);
+            break;
+        case TANH_CUBIC:
+            y = af_tanh_cubic(x, m_neurons[i].m_a, m_neurons[i].m_b);
+            break;
+        case SIGNED_STEP:
+            y = af_step_signed(x, m_neurons[i].m_b);
+            break;
+        case UNSIGNED_STEP:
+            y = af_step_unsigned(x, m_neurons[i].m_b);
+            break;
+        case SIGNED_GAUSS:
+            y = af_gauss_signed(x, m_neurons[i].m_a, m_neurons[i].m_b);
+            break;
+        case UNSIGNED_GAUSS:
+            y = af_gauss_unsigned(x, m_neurons[i].m_a, m_neurons[i].m_b);
+            break;
+        case ABS:
+            y = af_abs(x, m_neurons[i].m_b);
+            break;
+        case SIGNED_SINE:
+            y = af_sine_signed(x, m_neurons[i].m_a, m_neurons[i].m_b);
+            break;
+        case UNSIGNED_SINE:
+            y = af_sine_unsigned(x, m_neurons[i].m_a, m_neurons[i].m_b);
+            break;
+        case LINEAR:
+            y = af_linear(x, m_neurons[i].m_b);
+            break;
+        case RELU:
+            y = af_relu(x);
+            break;
+        case SOFTPLUS:
+            y = af_softplus(x);
+            break;
+        default:
+            y = af_sigmoid_unsigned(x, m_neurons[i].m_a, m_neurons[i].m_b);
+            break;
+        }
+        m_neurons[i].m_activation = y;
+    }
+
+}
+
+void NeuralNetwork::Flush()
+{
+    for (unsigned int i = 0; i < m_neurons.size(); i++)
+    {
+        m_neurons[i].m_activation = 0;
+        m_neurons[i].m_activesum = 0;
+        m_neurons[i].m_membrane_potential = 0;
+    }
+}
+
+void NeuralNetwork::FlushCube()
+{
+    // clear the cube
+    for (unsigned int i = 0; i < m_neurons.size(); i++)
+        for (unsigned int j = 0; j < m_neurons.size(); j++)
+            for (unsigned int k = 0; k < m_neurons.size(); k++)
+                m_neurons[k].m_sensitivity_matrix[i][j] = 0;
+}
+void NeuralNetwork::Input(std::vector<double>& a_Inputs)
+{
+	unsigned mx = a_Inputs.size();
+	if (mx > m_num_inputs)
+	{
+		mx = m_num_inputs;
+	}
+
+    for (unsigned int i = 0; i < mx; i++)
+    {
+        m_neurons[i].m_activation = a_Inputs[i];
+    }
+}
+
+#ifdef USE_BOOST_PYTHON
+
+void NeuralNetwork::Input_python_list(const py::list& a_Inputs)
+{
+    int len = py::len(a_Inputs);
+    std::vector<double> inp;
+    inp.resize(len);
+    for(int i=0; i<len; i++)
+    {
+        inp[i] = py::extract<double>(a_Inputs[i]);
+    }
+
+    // if the number of passed inputs differs from the actual number of inputs,
+    // clip them to fit.
+    if (inp.size() != m_num_inputs)
+    {
+        inp.resize(m_num_inputs);
+    }
+
+    Input(inp);
+}
+
+void NeuralNetwork::Input_numpy(const pyndarray& a_Inputs)
+{
+    int len = py::len(a_Inputs);
+    std::vector<double> inp;
+    inp.resize(len);
+    for(int i=0; i<len; i++)
+    {
+        inp[i] = py::extract<double>(a_Inputs[i]);
+    }
+
+    // if the number of passed inputs differs from the actual number of inputs,
+    // clip them to fit.
+    if (inp.size() != m_num_inputs)
+    {
+        inp.resize(m_num_inputs);
+    }
+
+    Input(inp);
+}
+
+#endif
+
+std::vector<double> NeuralNetwork::Output()
+{
+    std::vector<double> t_output;
+    for (int i = 0; i < m_num_outputs; i++)
+    {
+        t_output.push_back(m_neurons[i + m_num_inputs].m_activation);
+    }
+    return t_output;
+}
+
+void NeuralNetwork::Adapt(Parameters& a_Parameters)
+{
+    // find max absolute magnitude of the weight
+    double t_max_weight = -999999999;
+    for (unsigned int i = 0; i < m_connections.size(); i++)
+    {
+        if (fabs(m_connections[i].m_weight) > t_max_weight)
+        {
+            t_max_weight = fabs(m_connections[i].m_weight);
+        }
+    }
+
+    for (unsigned int i = 0; i < m_connections.size(); i++)
+    {
+        /////////////////////////////////////
+        // modify weight of that connection
+        ////
+        double t_incoming_neuron_activation =
+                m_neurons[m_connections[i].m_source_neuron_idx].m_activation;
+        double t_outgoing_neuron_activation =
+                m_neurons[m_connections[i].m_target_neuron_idx].m_activation;
+        if (m_connections[i].m_weight > 0) // positive weight
+        {
+            double t_delta = (m_connections[i].m_hebb_rate
+                    * (t_max_weight - m_connections[i].m_weight)
+                    * t_incoming_neuron_activation
+                    * t_outgoing_neuron_activation)
+                    + m_connections[i].m_hebb_pre_rate * t_max_weight
+                            * t_incoming_neuron_activation
+                            * (t_outgoing_neuron_activation - 1.0);
+            m_connections[i].m_weight = (m_connections[i].m_weight + t_delta);
+        }
+        else if (m_connections[i].m_weight < 0) // negative weight
+        {
+            // In the inhibatory case, we strengthen the synapse when output is low and
+            // input is high
+            double t_delta = m_connections[i].m_hebb_pre_rate
+                    * (t_max_weight - m_connections[i].m_weight)
+                    * t_incoming_neuron_activation
+                    * (1.0 - t_outgoing_neuron_activation)
+                    - m_connections[i].m_hebb_rate * t_max_weight
+                            * t_incoming_neuron_activation
+                            * t_outgoing_neuron_activation;
+            m_connections[i].m_weight = -(m_connections[i].m_weight + t_delta);
+        }
+
+        Clamp(m_connections[i].m_weight, -a_Parameters.MaxWeight,
+                a_Parameters.MaxWeight);
+    }
+}
+
+int NeuralNetwork::ConnectionExists(int a_to, int a_from)
+{
+    for (unsigned int i = 0; i < m_connections.size(); i++)
+    {
+        if ((m_connections[i].m_source_neuron_idx == a_from)
+                && (m_connections[i].m_target_neuron_idx == a_to))
+        {
+            return i;
+        }
+    }
+
+    return -1;
+}
+
+void NeuralNetwork::RTRL_update_gradients()
+{
+    // for every neuron
+    for (unsigned int k = m_num_inputs; k < m_neurons.size(); k++)
+    {
+        // for all possible connections
+        for (unsigned int i = m_num_inputs; i < m_neurons.size(); i++)
+            // to
+            for (unsigned int j = 0; j < m_neurons.size(); j++) // from
+            {
+                int t_idx = ConnectionExists(i, j);
+                if (t_idx != -1)
+                {
+                    //double t_derivative = unsigned_sigmoid_derivative( m_neurons[k].m_activation );
+                    double t_derivative = 0;
+                    if (m_neurons[k].m_activation_function_type
+                            == NEAT::UNSIGNED_SIGMOID)
+                    {
+                        t_derivative = unsigned_sigmoid_derivative(
+                                m_neurons[k].m_activation);
+                    }
+                    else if (m_neurons[k].m_activation_function_type
+                            == NEAT::TANH)
+                    {
+                        t_derivative = tanh_derivative(
+                                m_neurons[k].m_activation);
+                    }
+
+                    double t_sum = 0;
+                    // calculate the other sum
+                    for (unsigned int l = 0; l < m_neurons.size(); l++)
+                    {
+                        int t_l_idx = ConnectionExists(k, l);
+                        if (t_l_idx != -1)
+                        {
+                            t_sum += m_connections[t_l_idx].m_weight
+                                    * m_neurons[l].m_sensitivity_matrix[i][j];
+                        }
+                    }
+
+                    if (i == k)
+                    {
+                        t_sum += m_neurons[j].m_activation;
+                    }
+                    m_neurons[k].m_sensitivity_matrix[i][j] = t_derivative
+                            * t_sum;
+                }
+                else
+                {
+                    m_neurons[k].m_sensitivity_matrix[i][j] = 0;
+                }
+            }
+
+    }
+
+}
+
+// please pay attention. notice here only one output is assumed
+void NeuralNetwork::RTRL_update_error(double a_target)
+{
+    // add to total error
+    m_total_error = (a_target - Output()[0]);
+    // adjust each weight
+    for (unsigned int i = 0; i < m_neurons.size(); i++) // to
+    {
+        for (unsigned int j = 0; j < m_neurons.size(); j++) // from
+        {
+            int t_idx = ConnectionExists(i, j);
+            if (t_idx != -1)
+            {
+                // we know the first output's index is m_num_inputs
+                double t_delta = m_total_error
+                        * m_neurons[m_num_inputs].m_sensitivity_matrix[i][j];
+                m_total_weight_change[t_idx] += t_delta * LEARNING_RATE;
+            }
+        }
+    }
+}
+
+void NeuralNetwork::RTRL_update_weights()
+{
+    for (unsigned int i = 0; i < m_connections.size(); i++)
+    {
+        m_connections[i].m_weight += m_total_weight_change[i];
+        m_total_weight_change[i] = 0; // clear this out
+    }
+    m_total_error = 0;
+}
+
+void NeuralNetwork::Save(const char* a_filename)
+{
+    FILE* fil = fopen(a_filename, "w");
+    Save(fil);
+    fclose(fil);
+}
+
+void NeuralNetwork::Save(FILE* a_file)
+{
+    fprintf(a_file, "NNstart\n");
+    // save num inputs/outputs and stuff
+    fprintf(a_file, "%d %d\n", m_num_inputs, m_num_outputs);
+    // save neurons
+    for (unsigned int i = 0; i < m_neurons.size(); i++)
+    {
+        // TYPE .. A .. B .. time_const .. bias .. activation_function_type .. split_y
+        fprintf(a_file, "neuron %d %3.18f %3.18f %3.18f %3.18f %d %3.18f\n",
+                static_cast<int>(m_neurons[i].m_type), m_neurons[i].m_a,
+                m_neurons[i].m_b, m_neurons[i].m_timeconst, m_neurons[i].m_bias,
+                static_cast<int>(m_neurons[i].m_activation_function_type),
+                m_neurons[i].m_split_y);
+    }
+    // save connections
+    for (unsigned int i = 0; i < m_connections.size(); i++)
+    {
+        // from .. to .. weight.. isrecur
+        fprintf(a_file, "connection %d %d %3.18f %d %3.18f %3.18f\n",
+                m_connections[i].m_source_neuron_idx,
+                m_connections[i].m_target_neuron_idx, m_connections[i].m_weight,
+                static_cast<int>(m_connections[i].m_recur_flag),
+                m_connections[i].m_hebb_rate, m_connections[i].m_hebb_pre_rate);
+    }
+    // end
+    fprintf(a_file, "NNend\n\n");
+}
+
+bool NeuralNetwork::Load(std::ifstream& a_DataFile)
+{
+    std::string t_str;
+    bool t_no_start = true, t_no_end = true;
+
+    if (!a_DataFile)
+    {
+        ostringstream tStream;
+        tStream << "NN file error!" << std::endl;
+        //    throw NS::Exception(tStream.str());
+    }
+
+    // search for NNstart
+    do
+    {
+        a_DataFile >> t_str;
+        if (t_str == "NNstart")
+            t_no_start = false;
+
+    }
+    while ((t_str != "NNstart") && (!a_DataFile.eof()));
+
+    if (t_no_start)
+        return false;
+
+    Clear();
+
+    // read in the input/output dimentions
+    a_DataFile >> m_num_inputs;
+    a_DataFile >> m_num_outputs;
+
+    // read in all data
+    do
+    {
+        a_DataFile >> t_str;
+
+        // a neuron?
+        if (t_str == "neuron")
+        {
+            Neuron t_n;
+
+            // for type and aftype
+            int t_type, t_aftype;
+
+            a_DataFile >> t_type;
+            a_DataFile >> t_n.m_a;
+            a_DataFile >> t_n.m_b;
+            a_DataFile >> t_n.m_timeconst;
+            a_DataFile >> t_n.m_bias;
+            a_DataFile >> t_aftype;
+            a_DataFile >> t_n.m_split_y;
+
+            t_n.m_type = static_cast<NEAT::NeuronType>(t_type);
+            t_n.m_activation_function_type = static_cast<NEAT::ActivationFunction>(t_aftype);
+
+            m_neurons.push_back(t_n);
+        }
+
+        // a connection?
+        if (t_str == "connection")
+        {
+            Connection t_c;
+
+            int t_isrecur;
+
+            a_DataFile >> t_c.m_source_neuron_idx;
+            a_DataFile >> t_c.m_target_neuron_idx;
+            a_DataFile >> t_c.m_weight;
+            a_DataFile >> t_isrecur;
+
+            a_DataFile >> t_c.m_hebb_rate;
+            a_DataFile >> t_c.m_hebb_pre_rate;
+
+            t_c.m_recur_flag = static_cast<bool>(t_isrecur);
+
+            m_connections.push_back(t_c);
+        }
+
+
+
+        if (t_str == "NNend")
+            t_no_end = false;
+    }
+    while ((t_str != "NNend") && (!a_DataFile.eof()));
+
+    if (t_no_end)
+    {
+        ostringstream tStream;
+        tStream << "NNend not found in file!" << std::endl;
+        //    throw NS::Exception(tStream.str());
+    }
+
+    return true;
+}
+bool NeuralNetwork::Load(const char *a_filename)
+{
+    std::ifstream t_DataFile(a_filename);
+    return Load(t_DataFile);
+}
+
+
+}; // namespace NEAT