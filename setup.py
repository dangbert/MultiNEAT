#!/usr/bin/python
from __future__ import print_function
from setuptools import setup, Extension
import sys
import os

<<<<<<< HEAD
if sys.version_info[0] < 3:
    lb = 'boost_python'
else:
    lb = 'boost_python3'

if '--debug' in sys.argv:
    ddebug = True
else:
    ddebug = False
    
''' Note: 
=======
''' Note:
>>>>>>> a6f8cddd

to build Boost.Python on Windows with mingw

bjam target-os=windows/python=3.4 toolset=gcc variant=debug,release link=static,shared threading=multi runtime-link=shared cxxflags="-include cmath "


also insert this on top of boost/python.hpp :

#include <cmath>   //fix  cmath:1096:11: error: '::hypot' has not been declared

'''

<<<<<<< HEAD
try:
    from Cython.Build import cythonize

    # easy way to turn Boost.Python on/off
    1/0

    setup(name='MultiNEAT',
          version='0.3',
          packages=['MultiNEAT'] ,
          ext_modules = cythonize([Extension('MultiNEAT/_MultiNEAT',
                                             ['MultiNEAT/_MultiNEAT.pyx',
                                              'src/Genome.cpp',
                                              'src/Innovation.cpp',
                                              'src/NeuralNetwork.cpp',
                                              'src/Parameters.cpp',
                                              'src/PhenotypeBehavior.cpp',
                                              'src/Population.cpp',
                                              'src/Random.cpp',
                                              'src/Species.cpp',
                                              'src/Substrate.cpp',
                                              'src/Utils.cpp'],
                                  extra_compile_args=['-O3', '-march=native', #'/EHsc', # for Windows
                                                      '-std=gnu++11',
                                                      '-g',
                                                      '-Wall'
                 ])
],
                                    ))

except Exception as ex:
    print('Cython is not present, trying boost::python (with boost::random and boost::serialization)')

    if not ddebug:
        args = ['-O3',
            '-march=native',
            '-DUSE_BOOST_PYTHON',
            '-DUSE_BOOST_RANDOM',
            '-std=gnu++11',
#            '-NDEBUG',
        ]
    else:
        args = ['-O0',
            '-march=native',
            '-DUSE_BOOST_PYTHON',
            '-DUSE_BOOST_RANDOM',
            '-std=gnu++11',
            '-g',
            '-Wall'
        ]

    setup(name='MultiNEAT',
          version='0.3',
          packages=['MultiNEAT'] ,
          ext_modules=[Extension('MultiNEAT/_MultiNEAT', ['src/Genome.cpp',
                                                'src/Innovation.cpp',
                                                'src/NeuralNetwork.cpp',
                                                'src/Parameters.cpp',
                                                'src/PhenotypeBehavior.cpp',
                                                'src/Population.cpp',
                                                'src/PythonBindings.cpp',
                                                'src/Random.cpp',
                                                'src/Species.cpp',
                                                'src/Substrate.cpp',
                                                'src/Utils.cpp'],
                                 libraries=[lb,
                                            'boost_system',
                                            'boost_serialization'],
                                            
                                 # for Windows                                 
                                 #libraries= ['libboost_python-mgw48-mt-1_58',
                                 #            'libboost_serialization-mgw48-mt-1_58'],
                                 #include_dirs = ['C:/MinGW/include', 'C:/Users/Peter/Desktop/boost_1_58_0'],
                                 #library_dirs = ['C:/MinGW/lib', 'C:/Users/Peter/Desktop/boost_1_58_0/stage/lib'],

                                 extra_compile_args=args)
                       ])
=======

def getExtensions():
    platform = sys.platform
    if sys.version_info[0] < 3:
        lb = 'boost_python'
    else:
        lb = 'boost_python3'  # in Ubuntu 14 there is only 'boost_python-py34'
    extensionsList = []
    sources = ['src/Genome.cpp',
               'src/Innovation.cpp',
               'src/NeuralNetwork.cpp',
               'src/Parameters.cpp',
               'src/PhenotypeBehavior.cpp',
               'src/Population.cpp',
               'src/Random.cpp',
               'src/Species.cpp',
               'src/Substrate.cpp',
               'src/Utils.cpp']

    extra = ['-march=native',
             '-std=gnu++11',
             '-g',
             '-Wall'
             ]

    if 'win' in platform:
        extra.append('/EHsc')
    else:
        extra.append('-w')

    build_sys = os.getenv('MN_BUILD')

    if build_sys is None:
        if os.path.exists('_MultiNEAT.cpp'):
            sources.insert(0, '_MultiNEAT.cpp')
            extra.append('-O3')
            extensionsList.extend([Extension('MultiNEAT._MultiNEAT',
                                             sources,
                                             extra_compile_args=extra)],
                                  )
        else:
            print('Source file is missing and MN_BUILD environment variable is not set.\n'
                  'Specify either \'cython\' or \'boost\'. Example to build in Linux with Cython:\n'
                  '\t$ export MN_BUILD=cython')
            exit(1)
    elif build_sys == 'cython':
        from Cython.Build import cythonize
        sources.insert(0, '_MultiNEAT.pyx')
        extra.append('-O3')
        extensionsList.extend(cythonize([Extension('MultiNEAT._MultiNEAT',
                                                   sources,
                                                   extra_compile_args=extra)],
                                        ))
    elif build_sys == 'boost':
        sources.insert(0, 'src/PythonBindings.cpp')
        libs = [lb, 'boost_system', 'boost_serialization']
        # for Windows
        # libraries= ['libboost_python-mgw48-mt-1_58',
        #            'libboost_serialization-mgw48-mt-1_58'],
        # include_dirs = ['C:/MinGW/include', 'C:/Users/Peter/Desktop/boost_1_58_0'],
        # library_dirs = ['C:/MinGW/lib', 'C:/Users/Peter/Desktop/boost_1_58_0/stage/lib'],
        extra.extend(['-DUSE_BOOST_PYTHON', '-DUSE_BOOST_RANDOM'])
        extensionsList.append(Extension('MultiNEAT._MultiNEAT',
                                        sources,
                                        libraries=libs,
                                        extra_compile_args=extra)
                              )
    else:
        raise AttributeError('Unknown tool: {}'.format(build_sys))

    return extensionsList


setup(name='MultiNEAT',
      version='0.3',
      packages=['MultiNEAT'],
      ext_modules=getExtensions())
>>>>>>> a6f8cddd
<|MERGE_RESOLUTION|>--- conflicted
+++ resolved
@@ -4,21 +4,7 @@
 import sys
 import os
 
-<<<<<<< HEAD
-if sys.version_info[0] < 3:
-    lb = 'boost_python'
-else:
-    lb = 'boost_python3'
-
-if '--debug' in sys.argv:
-    ddebug = True
-else:
-    ddebug = False
-    
-''' Note: 
-=======
 ''' Note:
->>>>>>> a6f8cddd
 
 to build Boost.Python on Windows with mingw
 
@@ -31,84 +17,6 @@
 
 '''
 
-<<<<<<< HEAD
-try:
-    from Cython.Build import cythonize
-
-    # easy way to turn Boost.Python on/off
-    1/0
-
-    setup(name='MultiNEAT',
-          version='0.3',
-          packages=['MultiNEAT'] ,
-          ext_modules = cythonize([Extension('MultiNEAT/_MultiNEAT',
-                                             ['MultiNEAT/_MultiNEAT.pyx',
-                                              'src/Genome.cpp',
-                                              'src/Innovation.cpp',
-                                              'src/NeuralNetwork.cpp',
-                                              'src/Parameters.cpp',
-                                              'src/PhenotypeBehavior.cpp',
-                                              'src/Population.cpp',
-                                              'src/Random.cpp',
-                                              'src/Species.cpp',
-                                              'src/Substrate.cpp',
-                                              'src/Utils.cpp'],
-                                  extra_compile_args=['-O3', '-march=native', #'/EHsc', # for Windows
-                                                      '-std=gnu++11',
-                                                      '-g',
-                                                      '-Wall'
-                 ])
-],
-                                    ))
-
-except Exception as ex:
-    print('Cython is not present, trying boost::python (with boost::random and boost::serialization)')
-
-    if not ddebug:
-        args = ['-O3',
-            '-march=native',
-            '-DUSE_BOOST_PYTHON',
-            '-DUSE_BOOST_RANDOM',
-            '-std=gnu++11',
-#            '-NDEBUG',
-        ]
-    else:
-        args = ['-O0',
-            '-march=native',
-            '-DUSE_BOOST_PYTHON',
-            '-DUSE_BOOST_RANDOM',
-            '-std=gnu++11',
-            '-g',
-            '-Wall'
-        ]
-
-    setup(name='MultiNEAT',
-          version='0.3',
-          packages=['MultiNEAT'] ,
-          ext_modules=[Extension('MultiNEAT/_MultiNEAT', ['src/Genome.cpp',
-                                                'src/Innovation.cpp',
-                                                'src/NeuralNetwork.cpp',
-                                                'src/Parameters.cpp',
-                                                'src/PhenotypeBehavior.cpp',
-                                                'src/Population.cpp',
-                                                'src/PythonBindings.cpp',
-                                                'src/Random.cpp',
-                                                'src/Species.cpp',
-                                                'src/Substrate.cpp',
-                                                'src/Utils.cpp'],
-                                 libraries=[lb,
-                                            'boost_system',
-                                            'boost_serialization'],
-                                            
-                                 # for Windows                                 
-                                 #libraries= ['libboost_python-mgw48-mt-1_58',
-                                 #            'libboost_serialization-mgw48-mt-1_58'],
-                                 #include_dirs = ['C:/MinGW/include', 'C:/Users/Peter/Desktop/boost_1_58_0'],
-                                 #library_dirs = ['C:/MinGW/lib', 'C:/Users/Peter/Desktop/boost_1_58_0/stage/lib'],
-
-                                 extra_compile_args=args)
-                       ])
-=======
 
 def getExtensions():
     platform = sys.platform
@@ -185,5 +93,4 @@
 setup(name='MultiNEAT',
       version='0.3',
       packages=['MultiNEAT'],
-      ext_modules=getExtensions())
->>>>>>> a6f8cddd
+      ext_modules=getExtensions())